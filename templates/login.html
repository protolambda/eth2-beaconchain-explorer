{{ define "js"}}
{{end}}

{{ define "css"}}
{{end}}

{{ define "content"}}
<div class="row my-3">
    <div class="col-lg-6 col-sm-8 col-xl-5 mx-auto">
        <h1 class="h2">Sign in to <i>beaconcha.in</i></h1>
        <p>Manage and track the progress of your validator.</p>
        <form action="/login" method="post">
            <div class="form-group">
                <label for="email">Email address</label>
<<<<<<< HEAD
                <input inputmode="email" required type="email" class="form-control" id="email" maxlength="100" autocomplete="email" name="username">
=======
                <input required type="email" class="form-control" id="email" name="email">
>>>>>>> 9a5f21d5
            </div>
            <div class="form-group">
                <label class="d-flex justify-content-between align-items-center" for="password">
                    <span>Password</span>
                    <a href="/forgotPassword">Forgot Password?</a>
                </label> 
                <input required type="password" maxlength="256" class="form-control" autocomplete="current-password" id="password" name="password">
            </div>
            <button type="submit" class="btn btn-primary float-right">Login</button>
        </form>
         <span class="text-muted">Don't have an account? </span><a href="/register">Sign up</a>
    </div>
</div>
{{end}}<|MERGE_RESOLUTION|>--- conflicted
+++ resolved
@@ -12,11 +12,7 @@
         <form action="/login" method="post">
             <div class="form-group">
                 <label for="email">Email address</label>
-<<<<<<< HEAD
-                <input inputmode="email" required type="email" class="form-control" id="email" maxlength="100" autocomplete="email" name="username">
-=======
-                <input required type="email" class="form-control" id="email" name="email">
->>>>>>> 9a5f21d5
+                <input inputmode="email" required type="email" class="form-control" id="email" maxlength="100" autocomplete="email" name="email">
             </div>
             <div class="form-group">
                 <label class="d-flex justify-content-between align-items-center" for="password">

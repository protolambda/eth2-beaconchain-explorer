package handlers

import (
	"eth2-exporter/db"
	"eth2-exporter/services"
	"eth2-exporter/types"
	"eth2-exporter/utils"
	"eth2-exporter/version"
	"fmt"
	"time"

	"html/template"
	"net/http"

	"github.com/gorilla/mux"
	"github.com/gorilla/sessions"
	"golang.org/x/crypto/bcrypt"
)

var loginTemplate = template.Must(template.New("login").Funcs(utils.GetTemplateFuncs()).ParseFiles("templates/layout.html", "templates/login.html"))
var registerTemplate = template.Must(template.New("register").Funcs(utils.GetTemplateFuncs()).ParseFiles("templates/layout.html", "templates/register.html"))
var resetPasswordTemplate = template.Must(template.New("resetPassword").Funcs(utils.GetTemplateFuncs()).ParseFiles("templates/layout.html", "templates/resetPassword.html"))
var resendConfirmationTemplate = template.Must(template.New("resetPassword").Funcs(utils.GetTemplateFuncs()).ParseFiles("templates/layout.html", "templates/resendConfirmation.html"))
var requestResetPaswordTemplate = template.Must(template.New("resetPassword").Funcs(utils.GetTemplateFuncs()).ParseFiles("templates/layout.html", "templates/requestResetPassword.html"))

var authSessionName = "auth"
var authInternalServerErrorFlashMsg = "Error: Something went wrong :( Please retry later"

<<<<<<< HEAD
// User renders the user-template
func User(w http.ResponseWriter, r *http.Request) {
	w.Header().Set("Content-Type", "text/html")
	data := &types.PageData{
		Meta: &types.Meta{
			Description: "beaconcha.in makes the Ethereum 2.0. beacon chain accessible to non-technical end users",
			Path:        "/user",
		},
		Active:                "user",
		Data:                  utils.GetFlashes(w, r, authSessionName),
		User:                  getUser(w, r),
		Version:               version.Version,
		ChainSlotsPerEpoch:    utils.Config.Chain.SlotsPerEpoch,
		ChainSecondsPerSlot:   utils.Config.Chain.SecondsPerSlot,
		ChainGenesisTimestamp: utils.Config.Chain.GenesisTimestamp,
		CurrentEpoch:          services.LatestEpoch(),
		CurrentSlot:           services.LatestSlot(),
		FinalizationDelay:     services.FinalizationDelay(),
	}
	err := userTemplate.ExecuteTemplate(w, "layout", data)
	if err != nil {
		logger.Errorf("error executing template for %v route: %v", r.URL.String(), err)
		http.Error(w, "Internal server error", http.StatusInternalServerError)
	}
}

=======
>>>>>>> 0089cfef
// Register handler sends a template that allows for the creation of a new user
func Register(w http.ResponseWriter, r *http.Request) {
	w.Header().Set("Content-Type", "text/html")
	data := &types.PageData{
		Meta: &types.Meta{
			Description: "beaconcha.in makes the Ethereum 2.0. beacon chain accessible to non-technical end users",
			Path:        "/register",
		},
		Active:                "register",
		Data:                  utils.GetFlashes(w, r, authSessionName),
		User:                  getUser(w, r),
		Version:               version.Version,
		ChainSlotsPerEpoch:    utils.Config.Chain.SlotsPerEpoch,
		ChainSecondsPerSlot:   utils.Config.Chain.SecondsPerSlot,
		ChainGenesisTimestamp: utils.Config.Chain.GenesisTimestamp,
		CurrentEpoch:          services.LatestEpoch(),
		CurrentSlot:           services.LatestSlot(),
		FinalizationDelay:     services.FinalizationDelay(),
	}
	err := registerTemplate.ExecuteTemplate(w, "layout", data)
	if err != nil {
		logger.Errorf("error executing template for %v route: %v", r.URL.String(), err)
		http.Error(w, "Internal server error", http.StatusInternalServerError)
	}
}

// RegisterPost handles the register-formular to register a new user
func RegisterPost(w http.ResponseWriter, r *http.Request) {
	logger = logger.WithField("route", r.URL.String())
	session, err := utils.SessionStore.Get(r, authSessionName)
	if err != nil {
		logger.Errorf("error retrieving session: %v", err)
		http.Error(w, "Internal server error", http.StatusInternalServerError)
		return
	}

	err = r.ParseForm()
	if err != nil {
		logger.Errorf("error parsing form: %v", err)
		session.AddFlash(authInternalServerErrorFlashMsg)
		session.Save(r, w)
		http.Redirect(w, r, "/register", http.StatusSeeOther)
		return
	}

	email := r.FormValue("email")
	pwd := r.FormValue("password")

	if !utils.IsValidEmail(email) {
		session.AddFlash("Error: Invalid email!")
		session.Save(r, w)
		http.Redirect(w, r, "/register", http.StatusSeeOther)
		return
	}

	tx, err := db.FrontendDB.Beginx()
	if err != nil {
		logger.Errorf("error creating db-tx for registering user: %v", err)
		session.AddFlash(authInternalServerErrorFlashMsg)
		session.Save(r, w)
		http.Redirect(w, r, "/register", http.StatusSeeOther)
		return
	}
	defer tx.Rollback()

	var existingEmails int
	err = tx.Get(&existingEmails, "SELECT COUNT(*) FROM users WHERE email = $1", email)
	if existingEmails > 0 {
		session.AddFlash("Error: Email already exists!")
		session.Save(r, w)
		http.Redirect(w, r, "/register", http.StatusSeeOther)
		return
	}

	pHash, err := bcrypt.GenerateFromPassword([]byte(pwd), 10)
	if err != nil {
		logger.Errorf("error generating hash for password: %v", err)
		session.AddFlash(authInternalServerErrorFlashMsg)
		session.Save(r, w)
		http.Redirect(w, r, "/register", http.StatusSeeOther)
		return
	}

	registerTs := time.Now().Unix()
	_, err = tx.Exec(`
		INSERT INTO users (password, email, register_ts)
		VALUES ($1, $2, TO_TIMESTAMP($3))`,
		string(pHash), email, registerTs,
	)
	if err != nil {
		logger.Errorf("error saving new user into db: %v", err)
		session.AddFlash(authInternalServerErrorFlashMsg)
		session.Save(r, w)
		http.Redirect(w, r, "/register", http.StatusSeeOther)
		return
	}

	err = tx.Commit()
	if err != nil {
		logger.Errorf("error commiting db-tx when registering user: %v", err)
		session.AddFlash(authInternalServerErrorFlashMsg)
		session.Save(r, w)
		http.Redirect(w, r, "/register", http.StatusSeeOther)
		return
	}

	err = sendConfirmationEmail(email)
	if err != nil {
		logger.Errorf("error sending confirmation-email: %v", err)
		session.AddFlash(authInternalServerErrorFlashMsg)
	} else {
		session.AddFlash("Your account has been created! Please verify your email by clicking the link in the email we just sent you.")
	}

	session.Save(r, w)

	http.Redirect(w, r, "/register", http.StatusSeeOther)
}

// Login handler sends a template that allows a user to login
func Login(w http.ResponseWriter, r *http.Request) {
	w.Header().Set("Content-Type", "text/html")
	data := &types.PageData{
		Meta: &types.Meta{
			Description: "beaconcha.in makes the Ethereum 2.0. beacon chain accessible to non-technical end users",
			Path:        "/login",
		},
		Active:                "login",
		Data:                  utils.GetFlashes(w, r, authSessionName),
		User:                  getUser(w, r),
		Version:               version.Version,
		ChainSlotsPerEpoch:    utils.Config.Chain.SlotsPerEpoch,
		ChainSecondsPerSlot:   utils.Config.Chain.SecondsPerSlot,
		ChainGenesisTimestamp: utils.Config.Chain.GenesisTimestamp,
		CurrentEpoch:          services.LatestEpoch(),
		CurrentSlot:           services.LatestSlot(),
		FinalizationDelay:     services.FinalizationDelay(),
	}
	err := loginTemplate.ExecuteTemplate(w, "layout", data)
	if err != nil {
		logger.Errorf("error executing template for %v route: %v", r.URL.String(), err)
		http.Error(w, "Internal server error", http.StatusInternalServerError)
	}
}

// LoginPost handles authenticating the user.
func LoginPost(w http.ResponseWriter, r *http.Request) {
	session, err := utils.SessionStore.Get(r, authSessionName)
	if err != nil {
		logger.Errorf("Error retrieving session for login route: %v", err)
		http.Error(w, "Internal server error", http.StatusInternalServerError)
		return
	}

	err = r.ParseForm()
	if err != nil {
		logger.Errorf("error parsing form: %v", err)
		session.AddFlash(authInternalServerErrorFlashMsg)
		session.Save(r, w)
		http.Redirect(w, r, "/register", http.StatusSeeOther)
		return
	}

	email := r.FormValue("email")
	pwd := r.FormValue("password")

	user := struct {
		ID        int64  `db:"id"`
		Email     string `db:"email"`
		Password  string `db:"password"`
		Confirmed bool   `db:"email_confirmed"`
	}{}

	err = db.FrontendDB.Get(&user, "SELECT id, email, password, email_confirmed FROM users WHERE email = $1", email)
	if err != nil {
		logger.Errorf("error retrieving password for user %v: %v", email, err)
		session.AddFlash("Error: Invalid email or password!")
		session.Save(r, w)
		http.Redirect(w, r, "/login", http.StatusSeeOther)
		return
	}

	if !user.Confirmed {
		session.AddFlash("Error: Email has not been comfirmed yet, please click the link in the confirmation-email we sent you!")
		session.Save(r, w)
		http.Redirect(w, r, "/login", http.StatusSeeOther)
		return
	}

	err = bcrypt.CompareHashAndPassword([]byte(user.Password), []byte(pwd))
	if err != nil {
		logger.Errorf("error verifying password for user %v: %v", user.Email, err)
		session.AddFlash("Error: Invalid email or password!")
		session.Save(r, w)
		http.Redirect(w, r, "/login", http.StatusSeeOther)
		return
	}

	session.Values["authenticated"] = true
	session.Values["user_id"] = user.ID
	session.AddFlash("Successfully logged in")

	session.Save(r, w)

	http.Redirect(w, r, "/", http.StatusSeeOther)
}

// Logout handles ending the user session.
func Logout(w http.ResponseWriter, r *http.Request) {
	session, err := utils.SessionStore.Get(r, authSessionName)
	if err != nil {
		logger.Errorf("error retrieving session: %v", err)
		http.Error(w, "Internal server error", http.StatusInternalServerError)
		return
	}
	session.Values["authenticated"] = false
	delete(session.Values, "user_id")
	session.Save(r, w)
	http.Redirect(w, r, "/", http.StatusSeeOther)
}

// ResetPassword handler sends a template that lets the user reset his password
func ResetPassword(w http.ResponseWriter, r *http.Request) {
	w.Header().Set("Content-Type", "text/html")

	session, err := utils.SessionStore.Get(r, authSessionName)
	if err != nil {
		logger.Errorf("error retrieving session: %v", err)
		http.Error(w, "Internal server error", http.StatusInternalServerError)
		return
	}

	vars := mux.Vars(r)
	hash := vars["hash"]

	var userID *int64
	err = db.FrontendDB.Get(&userID, "SELECT id FROM users WHERE password_reset_hash = $1", hash)
	if err != nil {
		logger.Errorf("error resetting password: %v", err)
		session.AddFlash(authInternalServerErrorFlashMsg)
		session.Save(r, w)
		http.Redirect(w, r, "/reset", http.StatusSeeOther)
		return
	}

	if userID == nil {
		session.AddFlash("Error: Invalid reset link, please <a href='/requestReset'>retry</a>")
		session.Save(r, w)
		http.Redirect(w, r, "/reset", http.StatusSeeOther)
		return
	}

	user := &types.User{}
	user.Authenticated = true
	user.UserID = *userID

	session.Values["authenticated"] = true
	session.Values["user_id"] = user.UserID

	session.Save(r, w)

	data := &types.PageData{
		Meta: &types.Meta{
			Description: "beaconcha.in makes the Ethereum 2.0. beacon chain accessible to non-technical end users",
			Path:        "/register",
		},
		Active:                "register",
		Data:                  utils.GetFlashes(w, r, authSessionName),
		User:                  getUser(w, r),
		Version:               version.Version,
		ChainSlotsPerEpoch:    utils.Config.Chain.SlotsPerEpoch,
		ChainSecondsPerSlot:   utils.Config.Chain.SecondsPerSlot,
		ChainGenesisTimestamp: utils.Config.Chain.GenesisTimestamp,
		CurrentEpoch:          services.LatestEpoch(),
		CurrentSlot:           services.LatestSlot(),
		FinalizationDelay:     services.FinalizationDelay(),
	}

	err = resetPasswordTemplate.ExecuteTemplate(w, "layout", data)
	if err != nil {
		logger.Errorf("error executing template for %v route: %v", r.URL.String(), err)
		http.Error(w, "Internal server error", http.StatusInternalServerError)
	}
}

// ResetPasswordPost resets the password to the value provided in the form, given that the user is authenticated.
func ResetPasswordPost(w http.ResponseWriter, r *http.Request) {
	logger = logger.WithField("route", r.URL.String())

	user, session, err := getUserSession(w, r)
	if err != nil {
		logger.Errorf("error retrieving session: %v", err)
		http.Error(w, "Internal server error", http.StatusInternalServerError)
		return
	}

	if !user.Authenticated {
		session.AddFlash("Error: You are not authenticated (or did not use the correct reset-link).")
		session.Save(r, w)
		http.Redirect(w, r, "/login", http.StatusSeeOther)
		return
	}

	err = r.ParseForm()
	if err != nil {
		logger.Errorf("error parsing form: %v", err)
		session.AddFlash(authInternalServerErrorFlashMsg)
		session.Save(r, w)
		http.Redirect(w, r, "/login", http.StatusSeeOther)
		return
	}

	pwd := r.FormValue("password")
	pHash, err := bcrypt.GenerateFromPassword([]byte(pwd), 10)
	if err != nil {
		logger.Errorf("error generating hash for password: %v", err)
		session.AddFlash(authInternalServerErrorFlashMsg)
		session.Save(r, w)
		http.Redirect(w, r, "/login", http.StatusSeeOther)
		return
	}

	_, err = db.FrontendDB.Exec("UPDATE users SET password = $1", pHash)
	if err != nil {
		logger.Errorf("error updating password for user: %v", err)
		session.AddFlash(authInternalServerErrorFlashMsg)
		session.Save(r, w)
		http.Redirect(w, r, "/login", http.StatusSeeOther)
		return
	}

	session.Values["authenticated"] = false
	delete(session.Values, "user_id")

	session.AddFlash("Your password has been updated successfully, please log in again!")

	session.Save(r, w)

	http.Redirect(w, r, "/login", http.StatusSeeOther)
}

// RequestResetPassword send a template that lets the user enter his email and request a reset link
func RequestResetPassword(w http.ResponseWriter, r *http.Request) {
	w.Header().Set("Content-Type", "text/html")
	data := &types.PageData{
		Meta: &types.Meta{
			Description: "beaconcha.in makes the Ethereum 2.0. beacon chain accessible to non-technical end users",
			Path:        "/register",
		},
		Active:                "register",
		Data:                  utils.GetFlashes(w, r, authSessionName),
		User:                  getUser(w, r),
		Version:               version.Version,
		ChainSlotsPerEpoch:    utils.Config.Chain.SlotsPerEpoch,
		ChainSecondsPerSlot:   utils.Config.Chain.SecondsPerSlot,
		ChainGenesisTimestamp: utils.Config.Chain.GenesisTimestamp,
		CurrentEpoch:          services.LatestEpoch(),
		CurrentSlot:           services.LatestSlot(),
		FinalizationDelay:     services.FinalizationDelay(),
	}
	err := requestResetPaswordTemplate.ExecuteTemplate(w, "layout", data)
	if err != nil {
		logger.Errorf("error executing template for %v route: %v", r.URL.String(), err)
		http.Error(w, "Internal server error", http.StatusInternalServerError)
	}
}

// RequestResetPasswordPost sends a password-reset-link to the provided (via form) email
func RequestResetPasswordPost(w http.ResponseWriter, r *http.Request) {
	logger = logger.WithField("route", r.URL.String())

	err := r.ParseForm()
	if err != nil {
		logger.Errorf("error parsing form: %v", err)
		utils.SetFlash(w, r, authSessionName, authInternalServerErrorFlashMsg)
		http.Redirect(w, r, "/requestReset", http.StatusSeeOther)
		return
	}

	email := r.FormValue("email")

	if !utils.IsValidEmail(email) {
		utils.SetFlash(w, r, authSessionName, "Error: Invalid email address")
		http.Redirect(w, r, "/requestReset", http.StatusSeeOther)
		return
	}

	var exists int
	err = db.FrontendDB.Get(&exists, "SELECT COUNT(*) FROM users WHERE email = $1", email)
	if err != nil {
		logger.Errorf("error retrieving user-count: %v", err)
		utils.SetFlash(w, r, authSessionName, authInternalServerErrorFlashMsg)
		http.Redirect(w, r, "/requestReset", http.StatusSeeOther)
		return
	}

	if exists == 0 {
		utils.SetFlash(w, r, authSessionName, "Error: Email does not exist")
		http.Redirect(w, r, "/requestReset", http.StatusSeeOther)
		return
	}

	err = sendResetEmail(email)
	if err != nil {
		logger.Errorf("error sending reset-email: %v", err)
		utils.SetFlash(w, r, authSessionName, authInternalServerErrorFlashMsg)
	} else {
		utils.SetFlash(w, r, authSessionName, "An email has been sent which contains a link to reset your password.")
	}

	http.Redirect(w, r, "/requestReset", http.StatusSeeOther)
}

// ResendConfirmation handler sends a template for the user to request another confirmation link via email.
func ResendConfirmation(w http.ResponseWriter, r *http.Request) {
	w.Header().Set("Content-Type", "text/html")
	data := &types.PageData{
		Meta: &types.Meta{
			Description: "beaconcha.in makes the Ethereum 2.0. beacon chain accessible to non-technical end users",
			Path:        "/register",
		},
		Active:                "resendConfirmation",
		Data:                  utils.GetFlashes(w, r, authSessionName),
		User:                  getUser(w, r),
		Version:               version.Version,
		ChainSlotsPerEpoch:    utils.Config.Chain.SlotsPerEpoch,
		ChainSecondsPerSlot:   utils.Config.Chain.SecondsPerSlot,
		ChainGenesisTimestamp: utils.Config.Chain.GenesisTimestamp,
		CurrentEpoch:          services.LatestEpoch(),
		CurrentSlot:           services.LatestSlot(),
		FinalizationDelay:     services.FinalizationDelay(),
	}
	err := resendConfirmationTemplate.ExecuteTemplate(w, "layout", data)
	if err != nil {
		logger.Errorf("error executing template for %v route: %v", r.URL.String(), err)
		http.Error(w, "Internal server error", http.StatusInternalServerError)
	}
}

// ResendConfirmationPost handles sending another confirmation email to the user
func ResendConfirmationPost(w http.ResponseWriter, r *http.Request) {
	err := r.ParseForm()
	if err != nil {
		logger.Errorf("error parsing form: %v", err)
		utils.SetFlash(w, r, authSessionName, "Error: Something went wrong :( Please retry later")
		http.Redirect(w, r, "/resend", http.StatusSeeOther)
		return
	}

	email := r.FormValue("email")

	if !utils.IsValidEmail(email) {
		utils.SetFlash(w, r, authSessionName, "Error: Invalid email!")
		http.Redirect(w, r, "/resend", http.StatusSeeOther)
		return
	}

	var exists int
	err = db.FrontendDB.Get("SELECT COUNT(*) FROM users WHERE email = $1", email)
	if err != nil {
		logger.Errorf("error checking if user exists for email-confirmation: %v", err)
		utils.SetFlash(w, r, authSessionName, "Error: Something went wrong :( Please retry later")
		http.Redirect(w, r, "/resend", http.StatusSeeOther)
		return
	}

	if exists == 0 {
		utils.SetFlash(w, r, authSessionName, "Error: Email does not exist")
		http.Redirect(w, r, "/resend", http.StatusSeeOther)
		return
	}

	err = sendConfirmationEmail(email)
	if err != nil {
		logger.Errorf("error sending email-confirmation: %v", err)
		utils.SetFlash(w, r, authSessionName, "Error: Something went wrong :( Please retry later")
	} else {
		utils.SetFlash(w, r, authSessionName, "Email has been sent")
	}

	http.Redirect(w, r, "/resend", http.StatusSeeOther)
}

// ConfirmEmail confirms the email-address of a user
func ConfirmEmail(w http.ResponseWriter, r *http.Request) {
	vars := mux.Vars(r)
	hash := vars["hash"]

	res, err := db.FrontendDB.Exec("UPDATE users SET email_confirmed = 'TRUE' WHERE email_confirmation_hash = $1", hash)
	if err != nil {
		utils.SetFlash(w, r, authSessionName, authInternalServerErrorFlashMsg)
		http.Redirect(w, r, "/login", http.StatusSeeOther)
		return
	}

	n, err := res.RowsAffected()
	if err != nil {
		utils.SetFlash(w, r, authSessionName, authInternalServerErrorFlashMsg)
		http.Redirect(w, r, "/login", http.StatusSeeOther)
		return
	}

	if n == 0 {
		utils.SetFlash(w, r, authSessionName, "Error: Invalid confirmation-link, please <a href='/resend'>retry</a>")
	} else {
		utils.SetFlash(w, r, authSessionName, "Your email has been confirmed! You can log in now.")
	}

	http.Redirect(w, r, "/login", http.StatusSeeOther)
}

func getUser(w http.ResponseWriter, r *http.Request) *types.User {
	u := &types.User{}
	session, err := utils.SessionStore.Get(r, authSessionName)
	if err != nil {
		logger.Errorf("error getting session from sessionStore: %v", err)
		return u
	}
	ok := false
	u.Authenticated, ok = session.Values["authenticated"].(bool)
	if !ok {
		u.Authenticated = false
		return u
	}
	u.UserID, ok = session.Values["user_id"].(int64)
	if !ok {
		u.Authenticated = false
		return u
	}
	return u
}

func getUserSession(w http.ResponseWriter, r *http.Request) (*types.User, *sessions.Session, error) {
	u := &types.User{}
	session, err := utils.SessionStore.Get(r, authSessionName)
	if err != nil {
		logger.Errorf("error getting session from sessionStore: %v", err)
		return u, session, err
	}
	ok := false
	u.Authenticated, ok = session.Values["authenticated"].(bool)
	if !ok {
		u.Authenticated = false
		return u, session, nil
	}
	u.UserID, ok = session.Values["user_id"].(int64)
	if !ok {
		u.Authenticated = false
		return u, session, nil
	}
	return u, session, nil
}

func sendConfirmationEmail(email string) error {
	rateLimit := 60 * 15 * time.Second
	now := time.Now()
	emailConfirmationTs := now.Unix()
	emailConfirmationHash := utils.RandomString(40)

	tx, err := db.FrontendDB.Beginx()
	if err != nil {
		return err
	}
	defer tx.Rollback()

	var lastTs *time.Time
	err = tx.Get(&lastTs, "SELECT email_confirmation_ts FROM users WHERE email = $1", email)
	if err != nil {
		return fmt.Errorf("error getting confirmation-ts: %w", err)
	}
	if lastTs != nil && (*lastTs).Add(rateLimit).Before(now) {
		return fmt.Errorf("only one email can be sent every %v, last email was sent %v", rateLimit, *lastTs)
	}

	_, err = tx.Exec(`
		UPDATE users 
		SET (email_confirmation_hash, email_confirmation_ts) = ($1, TO_TIMESTAMP($2))
		WHERE email = $3`, emailConfirmationHash, emailConfirmationTs, email)
	if err != nil {
		return fmt.Errorf("error updating confirmation-hash: %w", err)
	}

	err = tx.Commit()
	if err != nil {
		return fmt.Errorf("error commiting db-tx: %w", err)
	}

	subject := "beaconcha.in: Verify your email-address"
	msg := fmt.Sprintf(`Please verify your email on https://beaconcha.in by clicking this link:

https://beaconcha.in/confirm/%s

Best regards,

beaconcha.in
`, emailConfirmationHash)
	return utils.SendMail(email, subject, msg)
}

func sendResetEmail(email string) error {
	rateLimit := 60 * 15 * time.Second
	now := time.Now()
	resetTs := now.Unix()
	resetHash := utils.RandomString(40)

	tx, err := db.FrontendDB.Beginx()
	if err != nil {
		return err
	}
	defer tx.Rollback()

	var lastTs *time.Time
	err = tx.Get(&lastTs, "SELECT password_reset_ts FROM users WHERE email = $1", email)
	if err != nil {
		return fmt.Errorf("error getting reset-ts: %w", err)
	}
	if lastTs != nil && (*lastTs).Add(rateLimit).Before(now) {
		return fmt.Errorf("only one email can be sent every %v, last email was sent %v", rateLimit, *lastTs)
	}

	_, err = tx.Exec(`
		UPDATE users 
		SET (password_reset_hash, password_reset_ts) = ($1, TO_TIMESTAMP($2))
		WHERE email = $3`, resetHash, resetTs, email)
	if err != nil {
		return fmt.Errorf("error updating reset-hash: %w", err)
	}

	err = tx.Commit()
	if err != nil {
		return fmt.Errorf("error commiting db-tx: %w", err)
	}

	subject := "beaconcha.in: Reset your password"
	msg := fmt.Sprintf(`You can reset your password on https://beaconcha.in by clicking this link:

https://beaconcha.in/reset/%s

Best regards,

beaconcha.in
`, resetHash)
	return utils.SendMail(email, subject, msg)
}<|MERGE_RESOLUTION|>--- conflicted
+++ resolved
@@ -26,35 +26,6 @@
 var authSessionName = "auth"
 var authInternalServerErrorFlashMsg = "Error: Something went wrong :( Please retry later"
 
-<<<<<<< HEAD
-// User renders the user-template
-func User(w http.ResponseWriter, r *http.Request) {
-	w.Header().Set("Content-Type", "text/html")
-	data := &types.PageData{
-		Meta: &types.Meta{
-			Description: "beaconcha.in makes the Ethereum 2.0. beacon chain accessible to non-technical end users",
-			Path:        "/user",
-		},
-		Active:                "user",
-		Data:                  utils.GetFlashes(w, r, authSessionName),
-		User:                  getUser(w, r),
-		Version:               version.Version,
-		ChainSlotsPerEpoch:    utils.Config.Chain.SlotsPerEpoch,
-		ChainSecondsPerSlot:   utils.Config.Chain.SecondsPerSlot,
-		ChainGenesisTimestamp: utils.Config.Chain.GenesisTimestamp,
-		CurrentEpoch:          services.LatestEpoch(),
-		CurrentSlot:           services.LatestSlot(),
-		FinalizationDelay:     services.FinalizationDelay(),
-	}
-	err := userTemplate.ExecuteTemplate(w, "layout", data)
-	if err != nil {
-		logger.Errorf("error executing template for %v route: %v", r.URL.String(), err)
-		http.Error(w, "Internal server error", http.StatusInternalServerError)
-	}
-}
-
-=======
->>>>>>> 0089cfef
 // Register handler sends a template that allows for the creation of a new user
 func Register(w http.ResponseWriter, r *http.Request) {
 	w.Header().Set("Content-Type", "text/html")
@@ -64,7 +35,7 @@
 			Path:        "/register",
 		},
 		Active:                "register",
-		Data:                  utils.GetFlashes(w, r, authSessionName),
+		Data:                  types.AuthData{Flashes: utils.GetFlashes(w, r, authSessionName)},
 		User:                  getUser(w, r),
 		Version:               version.Version,
 		ChainSlotsPerEpoch:    utils.Config.Chain.SlotsPerEpoch,
@@ -183,7 +154,7 @@
 			Path:        "/login",
 		},
 		Active:                "login",
-		Data:                  utils.GetFlashes(w, r, authSessionName),
+		Data:                  types.AuthData{Flashes: utils.GetFlashes(w, r, authSessionName)},
 		User:                  getUser(w, r),
 		Version:               version.Version,
 		ChainSlotsPerEpoch:    utils.Config.Chain.SlotsPerEpoch,
@@ -322,7 +293,7 @@
 			Path:        "/register",
 		},
 		Active:                "register",
-		Data:                  utils.GetFlashes(w, r, authSessionName),
+		Data:                  types.AuthData{Flashes: utils.GetFlashes(w, r, authSessionName)},
 		User:                  getUser(w, r),
 		Version:               version.Version,
 		ChainSlotsPerEpoch:    utils.Config.Chain.SlotsPerEpoch,
@@ -405,7 +376,7 @@
 			Path:        "/register",
 		},
 		Active:                "register",
-		Data:                  utils.GetFlashes(w, r, authSessionName),
+		Data:                  types.AuthData{Flashes: utils.GetFlashes(w, r, authSessionName)},
 		User:                  getUser(w, r),
 		Version:               version.Version,
 		ChainSlotsPerEpoch:    utils.Config.Chain.SlotsPerEpoch,
@@ -477,7 +448,7 @@
 			Path:        "/register",
 		},
 		Active:                "resendConfirmation",
-		Data:                  utils.GetFlashes(w, r, authSessionName),
+		Data:                  types.AuthData{Flashes: utils.GetFlashes(w, r, authSessionName)},
 		User:                  getUser(w, r),
 		Version:               version.Version,
 		ChainSlotsPerEpoch:    utils.Config.Chain.SlotsPerEpoch,

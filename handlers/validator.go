--- conflicted
+++ resolved
@@ -47,36 +47,9 @@
 
 	validatorPageData := types.ValidatorPageData{}
 
-<<<<<<< HEAD
-	data := &types.PageData{
-		HeaderAd: true,
-		Meta: &types.Meta{
-			Description: "beaconcha.in makes the Ethereum 2.0. beacon chain accessible to non-technical end users",
-			GATag:       utils.Config.Frontend.GATag,
-		},
-		ShowSyncingMessage:    services.IsSyncing(),
-		Active:                "validators",
-		Data:                  nil,
-		User:                  user,
-		Version:               version.Version,
-		ChainSlotsPerEpoch:    utils.Config.Chain.SlotsPerEpoch,
-		ChainSecondsPerSlot:   utils.Config.Chain.SecondsPerSlot,
-		ChainGenesisTimestamp: utils.Config.Chain.GenesisTimestamp,
-		CurrentEpoch:          services.LatestEpoch(),
-		CurrentSlot:           services.LatestSlot(),
-		FinalizationDelay:     services.FinalizationDelay(),
-		EthPrice:              services.GetEthPrice(),
-		Mainnet:               utils.Config.Chain.Mainnet,
-		DepositContract:       utils.Config.Indexer.Eth1DepositContractAddress,
-	}
-
-	validatorPageData.NetworkStats = services.LatestIndexPageData()
-	validatorPageData.User = user
-=======
 	data := InitPageData(w, r, "validators", "/validators", "")
 	data.HeaderAd = true
 	validatorPageData.User = data.User
->>>>>>> 78329950
 
 	validatorPageData.FlashMessage, err = utils.GetFlash(w, r, validatorEditFlash)
 	if err != nil {

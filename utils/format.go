package utils

import (
	"bytes"
	"database/sql"
	"eth2-exporter/price"
	"fmt"
	"html"
	"html/template"
	"math"
	"net/url"
	"strconv"
	"strings"
	"time"

	eth1common "github.com/ethereum/go-ethereum/common"
	"golang.org/x/text/language"
	"golang.org/x/text/message"
)

func FormatMessageToHtml(message string) template.HTML {
	message = fmt.Sprint(strings.Replace(message, "Error: ", "", 1))
	return template.HTML(message)
}

// FormatAttestationStatus will return a user-friendly attestation for an attestation status number
func FormatAttestationStatus(status uint64) template.HTML {
	if status == 0 {
		return "<span class=\"badge bg-light text-dark\">Scheduled</span>"
	} else if status == 1 {
		return "<span class=\"badge bg-success text-white\">Attested</span>"
	} else if status == 2 {
		return "<span class=\"badge bg-warning text-dark\">Missed</span>"
	} else if status == 3 {
		return "<span class=\"badge bg-warning text-dark\">Orphaned</span>"
	} else {
		return "Unknown"
	}
}

// FormatAttestationStatusShort will return a user-friendly attestation for an attestation status number
func FormatAttestationStatusShort(status uint64) template.HTML {
	if status == 0 {
		return "<span title=\"Scheduled\" data-toggle=\"tooltip\"  class=\"badge bg-light text-dark\">Sche.</span>"
	} else if status == 1 {
		return "<span title=\"Attested\" data-toggle=\"tooltip\"   class=\"badge bg-success text-white\">Att.</span>"
	} else if status == 2 {
		return "<span title=\"Missed\" data-toggle=\"tooltip\"  class=\"badge bg-warning text-dark\">Miss.</span>"
	} else if status == 3 {
		return "<span title=\"Orphaned\" data-toggle=\"tooltip\"  class=\"badge bg-warning text-dark\">Orph.</span>"
	} else if status == 4 {
		return "<span title=\"Inactivity Leak\" data-toggle=\"tooltip\"  class=\"badge bg-danger text-dark\">Leak</span>"
	} else if status == 5 {
		return "<span title=\"Inactive\" data-toggle=\"tooltip\"  class=\"badge bg-light text-dark\">Inac.</span>"
	} else {
		return "Unknown"
	}
}

// FormatAttestorAssignmentKey will format attestor assignment keys
func FormatAttestorAssignmentKey(AttesterSlot, CommitteeIndex, MemberIndex uint64) string {
	return fmt.Sprintf("%v-%v-%v", AttesterSlot, CommitteeIndex, MemberIndex)
}

// FormatBalance will return a string for a balance
func FormatBalance(balanceInt uint64, currency string) template.HTML {
	exchangeRate := ExchangeRateForCurrency(currency)
	balance := float64(balanceInt) / float64(1e9)

	p := message.NewPrinter(language.English)
	rb := []rune(p.Sprintf("%.2f", balance*exchangeRate))
	// remove trailing zeros
	if rb[len(rb)-2] == '.' || rb[len(rb)-3] == '.' {
		for rb[len(rb)-1] == '0' {
			rb = rb[:len(rb)-1]
		}
		if rb[len(rb)-1] == '.' {
			rb = rb[:len(rb)-1]
		}
	}
	return template.HTML(string(rb) + " " + currency)
}

func FormatBalanceSql(balanceInt sql.NullInt64, currency string) template.HTML {
	if !balanceInt.Valid {
		return template.HTML("0 " + currency)
	}
	exchangeRate := ExchangeRateForCurrency(currency)
	balance := float64(balanceInt.Int64) / float64(1e9)

	p := message.NewPrinter(language.English)
	rb := []rune(p.Sprintf("%.2f", balance*exchangeRate))
	// remove trailing zeros
	if rb[len(rb)-2] == '.' || rb[len(rb)-3] == '.' {
		for rb[len(rb)-1] == '0' {
			rb = rb[:len(rb)-1]
		}
		if rb[len(rb)-1] == '.' {
			rb = rb[:len(rb)-1]
		}
	}
	return template.HTML(string(rb) + " " + currency)
}

func FormatBalanceGwei(balance *int64, currency string) template.HTML {
	if currency == "ETH" {
		balanceF := float64(*balance)
		if balance == nil {
			return template.HTML("<span> 0.00000 " + currency + "</span>")
		} else if *balance == 0 {
			return template.HTML("0")
		}

		if balanceF < 0 {
			return template.HTML(fmt.Sprintf("<span class=\"text-danger\">%.0f GWei</span>", balanceF))
		}
		return template.HTML(fmt.Sprintf("<span class=\"text-success\">+%.0f GWei</span>", balanceF))
	}
	return FormatBalanceChange(balance, currency)
}

// FormatBalanceChange will return a string for a balance change
func FormatBalanceChange(balance *int64, currency string) template.HTML {
	balanceF := float64(*balance) / float64(1e9)
	if currency == "ETH" {
		if balance == nil {
			return template.HTML("<span> 0.00000 " + currency + "</span>")
		} else if *balance == 0 {
			return template.HTML("0")
		}

		if balanceF < 0 {
			return template.HTML(fmt.Sprintf("<span title=\"%.0f GWei\" data-toggle=\"tooltip\" class=\"text-danger\">%.5f ETH</span>", float64(*balance), balanceF))
		}
		return template.HTML(fmt.Sprintf("<span title=\"%.0f GWei\" data-toggle=\"tooltip\" class=\"text-success\">+%.5f ETH</span>", float64(*balance), balanceF))
	} else {
		if balance == nil {
			return template.HTML("<span> 0.00" + currency + "</span>")
		}
		exchangeRate := ExchangeRateForCurrency(currency)

		p := message.NewPrinter(language.English)
		rb := []rune(p.Sprintf("%.2f", balanceF*exchangeRate))
		// remove trailing zeros
		if rb[len(rb)-2] == '.' || rb[len(rb)-3] == '.' {
			for rb[len(rb)-1] == '0' {
				rb = rb[:len(rb)-1]
			}
			if rb[len(rb)-1] == '.' {
				rb = rb[:len(rb)-1]
			}
		}
		if *balance > 0 {
			return template.HTML("<span class=\"text-success\">" + string(rb) + " " + currency + "</span>")
		}
		if *balance < 0 {
			return template.HTML("<span class=\"text-danger\">" + string(rb) + " " + currency + "</span>")
		}

		return template.HTML("pending")

	}
}

// FormatBalanceChange will return a string for a balance change
func FormatBalanceChange(balance *int64) template.HTML {
	if balance == nil {
		return template.HTML("<span> 0.00000 ETH</span>")
	}
	balanceF := float64(*balance) / float64(1e9)
	if balanceF < 0 {
		return template.HTML(fmt.Sprintf("<span class=\"text-danger\">%.5f ETH</span>", balanceF))
	}
	return template.HTML(fmt.Sprintf("<span class=\"text-success\">+%.5f ETH</span>", balanceF))
}

// FormatBalance will return a string for a balance
func FormatBalanceShort(balanceInt uint64, currency string) template.HTML {
	exchangeRate := ExchangeRateForCurrency(currency)
	balance := float64(balanceInt) / float64(1e9)

	p := message.NewPrinter(language.English)
	rb := []rune(p.Sprintf("%.2f", balance*exchangeRate))
	// remove trailing zeros
	if rb[len(rb)-2] == '.' || rb[len(rb)-3] == '.' {
		for rb[len(rb)-1] == '0' {
			rb = rb[:len(rb)-1]
		}
		if rb[len(rb)-1] == '.' {
			rb = rb[:len(rb)-1]

		}
	}
	return template.HTML(rb)
}

// FormatBlockRoot will return the block-root formated as html
func FormatBlockRoot(blockRoot []byte) template.HTML {
	if len(blockRoot) < 32 {
		return "N/A"
	}
	return template.HTML(fmt.Sprintf("<a href=\"/block/%x\">%v</a>", blockRoot, FormatHash(blockRoot)))
}

// FormatBlockSlot will return the block-slot formated as html
func FormatBlockSlot(blockSlot uint64) template.HTML {
	return template.HTML(fmt.Sprintf("<a href=\"/block/%[1]d\">%[1]d</a>", blockSlot))
}

// FormatAttestationInclusionSlot will return the block-slot formated as html
func FormatAttestationInclusionSlot(blockSlot uint64) template.HTML {
	if blockSlot == 0 {
		return template.HTML("-")
	} else {
		return FormatBlockSlot(blockSlot)
	}
}

// FormatAttestationInclusionSlot will return the block-slot formated as html
func FormatInclusionDelay(inclusionSlot uint64, delay int64) template.HTML {
	if inclusionSlot == 0 {
		return template.HTML("-")
	} else if delay > 32 {
		return template.HTML(fmt.Sprintf("<span class=\"text-danger\">%[1]d</span>", delay))
	} else if delay > 3 {
		return template.HTML(fmt.Sprintf("<span class=\"text-warning\">%[1]d</span>", delay))
	} else {
		return template.HTML(fmt.Sprintf("<span class=\"text-success\">%[1]d</span>", delay))
	}
}

// FormatSlotToTimestamp will return the time elapsed since blockSlot
func FormatSlotToTimestamp(blockSlot uint64) template.HTML {
	time := SlotToTime(blockSlot)
	return FormatTimestamp(time.Unix())
}

// FormatBlockStatus will return an html status for a block.
func FormatBlockStatus(status uint64) template.HTML {
	// genesis <span class="badge text-dark" style="background: rgba(179, 159, 70, 0.8) none repeat scroll 0% 0%;">Genesis</span>
	if status == 0 {
		return "<span class=\"badge bg-light text-dark\">Scheduled</span>"
	} else if status == 1 {
		return "<span class=\"badge bg-success text-white\">Proposed</span>"
	} else if status == 2 {
		return "<span class=\"badge bg-warning text-dark\">Missed</span>"
	} else if status == 3 {
		return "<span class=\"badge bg-secondary text-white\">Orphaned</span>"
	} else {
		return "Unknown"
	}
}

// FormatBlockStatusShort will return an html status for a block.
func FormatBlockStatusShort(status uint64) template.HTML {
	// genesis <span class="badge text-dark" style="background: rgba(179, 159, 70, 0.8) none repeat scroll 0% 0%;">Genesis</span>
	if status == 0 {
		return "<span title=\"Scheduled\" data-toggle=\"tooltip\" class=\"badge bg-light text-dark\">Sche.</span>"
	} else if status == 1 {
		return "<span title=\"Proposed\" data-toggle=\"tooltip\" class=\"badge bg-success text-white\">Prop.</span>"
	} else if status == 2 {
		return "<span title=\"Missed\" data-toggle=\"tooltip\" class=\"badge bg-warning text-dark\">Miss.</span>"
	} else if status == 3 {
		return "<span title=\"Orphaned\" data-toggle=\"tooltip\" class=\"badge bg-secondary text-white\">Orph.</span>"
	} else {
		return "Unknown"
	}
}

// FormatCurrentBalance will return the current balance formated as string with 9 digits after the comma (1 gwei = 1e9 eth)
func FormatCurrentBalance(balanceInt uint64, currency string) template.HTML {
	if currency == "ETH" {
		exchangeRate := ExchangeRateForCurrency(currency)
		balance := float64(balanceInt) / float64(1e9)
		return template.HTML(fmt.Sprintf("%.5f %v", balance*exchangeRate, currency))
	} else {
		exchangeRate := ExchangeRateForCurrency(currency)
		balance := float64(balanceInt) / float64(1e9)
		return template.HTML(fmt.Sprintf("%.2f %v", balance*exchangeRate, currency))
	}
}

// FormatDepositAmount will return the deposit amount formated as string
func FormatDepositAmount(balanceInt uint64, currency string) template.HTML {
	exchangeRate := ExchangeRateForCurrency(currency)
	balance := float64(balanceInt) / float64(1e9)
	return template.HTML(fmt.Sprintf("%.0f %v", balance*exchangeRate, currency))
}

// FormatEffectiveBalance will return the effective balance formated as string with 1 digit after the comma
func FormatEffectiveBalance(balanceInt uint64, currency string) template.HTML {
	exchangeRate := ExchangeRateForCurrency(currency)
	balance := float64(balanceInt) / float64(1e9)
	return template.HTML(fmt.Sprintf("%.1f %v", balance*exchangeRate, currency))
}

// FormatEpoch will return the epoch formated as html
func FormatEpoch(epoch uint64) template.HTML {
	return template.HTML(fmt.Sprintf("<a href=\"/epoch/%[1]d\">%[1]d</a>", epoch))
}

// FormatEth1AddressString will return the eth1-address formated as html string
func FormatEth1AddressString(addr []byte) template.HTML {
	eth1Addr := eth1common.BytesToAddress(addr)
	return template.HTML(fmt.Sprintf("%s", eth1Addr.Hex()))
}

// FormatEth1Address will return the eth1-address formated as html
func FormatEth1Address(addr []byte) template.HTML {
	eth1Addr := eth1common.BytesToAddress(addr)

	if !Config.Chain.Mainnet {
		return template.HTML(fmt.Sprintf("<a href=\"https://goerli.etherscan.io/address/0x%x\" class=\"text-monospace\">%s…</a>", addr, eth1Addr.Hex()[:8]))
	}

	return template.HTML(fmt.Sprintf("<a href=\"https://etherchain.org/account/0x%x\" class=\"text-monospace\">%s…</a>", addr, eth1Addr.Hex()[:8]))

}

// FormatEth1Block will return the eth1-block formated as html
func FormatEth1Block(block uint64) template.HTML {
	if !Config.Chain.Mainnet {
		return template.HTML(fmt.Sprintf("<a href=\"https://goerli.etherscan.io/block/%[1]d\">%[1]d</a>", block))
	}
	return template.HTML(fmt.Sprintf("<a href=\"https://etherchain.org/block/%[1]d\">%[1]d</a>", block))
}

// FormatEth1TxHash will return the eth1-tx-hash formated as html
func FormatEth1TxHash(hash []byte) template.HTML {
	if !Config.Chain.Mainnet {
		return template.HTML(fmt.Sprintf("<a href=\"https://goerli.etherscan.io/tx/0x%x\">%v</a>", hash, FormatHash(hash)))
	}
	return template.HTML(fmt.Sprintf("<a href=\"https://etherchain.org/tx/0x%x\">%v</a>", hash, FormatHash(hash)))
}

// FormatGlobalParticipationRate will return the global-participation-rate formated as html
func FormatGlobalParticipationRate(e uint64, r float64, currency string) template.HTML {
	p := message.NewPrinter(language.English)
	rr := fmt.Sprintf("%.1f%%", r*100)
	tpl := `
	<div style="position:relative;width:inherit;height:inherit;">
	  %.0[1]f <small class="text-muted ml-3">(%[2]v)</small>
	  <div class="progress" style="position:absolute;bottom:-6px;width:100%%;height:4px;">
		<div class="progress-bar" role="progressbar" style="width: %[2]v;" aria-valuenow="%[2]v" aria-valuemin="0" aria-valuemax="100"></div>
	  </div>
	</div>`
	return template.HTML(p.Sprintf(tpl, float64(e)/1e9*price.GetEthPrice(currency), rr))
}

// FormatGraffiti will return the graffiti formated as html
func FormatGraffiti(graffiti []byte) template.HTML {
	s := strings.Map(fixUtf, string(bytes.Trim(graffiti, "\x00")))
	h := template.HTMLEscapeString(s)
	if len(s) <= 6 {
		return template.HTML(fmt.Sprintf("<span aria-graffiti=\"%#x\">%s</span>", graffiti, h))
	}
<<<<<<< HEAD
	if len(h) >= 8 {
		return template.HTML(fmt.Sprintf("<span aria-graffiti=\"%#x\" data-toggle=\"tooltip\" data-placement=\"top\" title=\"%s\" >%s...</span>", graffiti, h, h[:8]))
	}
	return template.HTML(fmt.Sprintf("<span aria-graffiti=\"%#x\" data-toggle=\"tooltip\" data-placement=\"top\" title=\"%s\" >%s...</span>", graffiti, h, h[:]))
=======
	return template.HTML(fmt.Sprintf("<span aria-graffiti=\"%#x\" data-toggle=\"tooltip\" data-placement=\"top\" title=\"%s\" >%s...</span>", graffiti, h, h[:6]))
>>>>>>> db2e8cf8
}

// FormatGraffitiAsLink will return the graffiti formated as html-link
func FormatGraffitiAsLink(graffiti []byte) template.HTML {
	s := strings.Map(fixUtf, string(bytes.Trim(graffiti, "\x00")))
	h := template.HTMLEscapeString(s)
	u := url.QueryEscape(s)
	return template.HTML(fmt.Sprintf("<span aria-graffiti=\"%#x\"><a href=\"/blocks?q=%s\">%s</a></span>", graffiti, u, h))
}

// FormatHash will return a hash formated as html
func FormatHash(hash []byte) template.HTML {
	// if len(hash) > 6 {
	// 	return template.HTML(fmt.Sprintf("<span class=\"text-monospace\">0x%x…%x</span>", hash[:3], hash[len(hash)-3:]))
	// }
	// return template.HTML(fmt.Sprintf("<span class=\"text-monospace\">0x%x</span>", hash))
	if len(hash) > 3 {
		return template.HTML(fmt.Sprintf("<span class=\"text-monospace\">%#x…</span>", hash[:3]))
	}
	return template.HTML(fmt.Sprintf("<span class=\"text-monospace\">%#x</span>", hash))
}

// FormatIncome will return a string for a balance
func FormatIncome(balanceInt int64, currency string) template.HTML {

	exchangeRate := ExchangeRateForCurrency(currency)
	balance := float64(balanceInt) / float64(1e9)

	if balance > 0 {
		return template.HTML(fmt.Sprintf(`<span class="text-success"><b>+%.4f %v</b></span>`, balance*exchangeRate, currency))
	} else if balance < 0 {
		return template.HTML(fmt.Sprintf(`<span class="text-danger"><b>%.4f %v</b></span>`, balance*exchangeRate, currency))
	} else {
		return template.HTML(fmt.Sprintf(`<b>%.4f %v</b>`, balance*exchangeRate, currency))
	}
}

// FormatMoney will return a string for a balance
func FormatMoney(money float64) template.HTML {
	if money > 0 {
		return template.HTML(fmt.Sprintf(`<span class="text-success"><b>+%.2f</b></span>`, money))
	} else {
		return template.HTML(fmt.Sprintf(`<span class="text-danger"><b>%.2f</b></span>`, money))
	}
}

func FormatIncomeSql(balanceInt sql.NullInt64, currency string) template.HTML {

	if !balanceInt.Valid {
		return template.HTML(fmt.Sprintf(`<b>0 %v</b>`, currency))
	}

	exchangeRate := ExchangeRateForCurrency(currency)
	balance := float64(balanceInt.Int64) / float64(1e9)

	if balance > 0 {
		return template.HTML(fmt.Sprintf(`<span class="text-success"><b>+%.4f %v</b></span>`, balance*exchangeRate, currency))
	} else if balance < 0 {
		return template.HTML(fmt.Sprintf(`<span class="text-danger"><b>%.4f %v</b></span>`, balance*exchangeRate, currency))
	} else {
		return template.HTML(fmt.Sprintf(`<b>%.4f %v</b>`, balance*exchangeRate, currency))
	}
}

func FormatSqlInt64(i sql.NullInt64) template.HTML {
	if !i.Valid {
		return "-"
	} else {
		return template.HTML(fmt.Sprintf(`%v`, i.Int64))
	}
}

// FormatPercentage will return a string for a percentage
func FormatPercentage(percentage float64) string {
	if math.IsInf(percentage, 0) || math.IsNaN(percentage) {
		return fmt.Sprintf("%.0f", float64(0))
	}
	return fmt.Sprintf("%.0f", percentage*float64(100))
}

// FormatPercentageWithPrecision will return a string for a percentage
func FormatPercentageWithPrecision(percentage float64, precision int) string {
	return fmt.Sprintf("%."+strconv.Itoa(precision)+"f", percentage*float64(100))
}

// FormatPercentageWithGPrecision will return a string for a percentage the maximum number of significant digits (trailing zeros are removed).
func FormatPercentageWithGPrecision(percentage float64, precision int) string {
	return fmt.Sprintf("%."+strconv.Itoa(precision)+"g", percentage*float64(100))
}

// FormatPublicKey will return html formatted text for a validator-public-key
func FormatPublicKey(validator []byte) template.HTML {
	return template.HTML(fmt.Sprintf("<i class=\"fas fa-male\"></i> <a href=\"/validator/0x%x\">%v</a>", validator, FormatHash(validator)))
}

// FormatTimestamp will return a timestamp formated as html. This is supposed to be used together with client-side js
func FormatTimestamp(ts int64) template.HTML {
	return template.HTML(fmt.Sprintf("<span class=\"timestamp\" title=\"%v\" data-toggle=\"tooltip\" data-placement=\"top\" data-timestamp=\"%d\"></span>", time.Unix(ts, 0), ts))
}

// FormatTs will return a timestamp formated as html. This is supposed to be used together with client-side js
func FormatTsWithoutTooltip(ts int64) template.HTML {
	return template.HTML(fmt.Sprintf("<span class=\"timestamp\" data-timestamp=\"%d\"></span>", ts))
}

// FormatTimestamp will return a timestamp formated as html. This is supposed to be used together with client-side js
func FormatTimestampTs(ts time.Time) template.HTML {
	return template.HTML(fmt.Sprintf("<span class=\"timestamp\" title=\"%v\" data-timestamp=\"%d\"></span>", ts, ts.Unix()))
}

// FormatValidatorStatus will return the validator-status formated as html
// possible states
// pending, active_online, active_offline, exiting_online, exciting_offline, slashing_online, slashing_offline, exited, slashed
func FormatValidatorStatus(status string) template.HTML {
	if status == "deposited" || status == "deposited_valid" || status == "deposited_invalid" {
		return "<span><b>Deposited</b></span>"
	} else if status == "pending" {
		return "<span><b>Pending</b></span>"
	} else if status == "active_online" {
		return "<b>Active</b> <i class=\"fas fa-power-off fa-sm text-success\"></i>"
	} else if status == "active_offline" {
		return "<span data-toggle=\"tooltip\" title=\"No attestation in the last 2 epochs\"><b>Active</b> <i class=\"fas fa-power-off fa-sm text-danger\"></i></span>"
	} else if status == "exiting_online" {
		return "<b>Exiting</b> <i class=\"fas fa-power-off fa-sm text-success\"></i>"
	} else if status == "exiting_offline" {
		return "<span data-toggle=\"tooltip\" title=\"No attestation in the last 2 epochs\"><b>Exiting</b> <i class=\"fas fa-power-off fa-sm text-danger\"></i></span>"
	} else if status == "slashing_online" {
		return "<b>Slashing</b> <i class=\"fas fa-power-off fa-sm text-success\"></i>"
	} else if status == "slashing_offline" {
		return "<span data-toggle=\"tooltip\" title=\"No attestation in the last 2 epochs\"><b>Slashing</b> <i class=\"fas fa-power-off fa-sm text-danger\"></i></span>"
	} else if status == "exited" {
		return "<span><b>Exited</b></span>"
	} else if status == "slashed" {
		return "<span><b>Slashed</b></span>"
	}
	return "<b>Unknown</b>"
}

// FormatValidator will return html formatted text for a validator
func FormatValidator(validator uint64) template.HTML {
	return template.HTML(fmt.Sprintf("<i class=\"fas fa-male\"></i> <a href=\"/validator/%v\">%v</a>", validator, validator))
}

func FormatValidatorWithName(validator uint64, name string) template.HTML {
	if name != "" {
		return template.HTML(fmt.Sprintf("<i class=\"fas fa-male\"></i> <a href=\"/validator/%v\"><span class=\"text-truncate\">"+html.EscapeString(name)+"</span></a>", validator))
	} else {
		return template.HTML(fmt.Sprintf("<i class=\"fas fa-male\"></i> <a href=\"/validator/%v\">%v</a>", validator, validator))
	}
}

func FormatEth1AddressWithName(address []byte, name string) template.HTML {
	eth1Addr := eth1common.BytesToAddress(address)
	if name != "" {
		return template.HTML(fmt.Sprintf("<a href=\"https://etherchain.org/account/0x%x\" class=\"text-monospace\">%s</a>", eth1Addr, name))
	} else {
		return FormatEth1Address(address)
	}
}

// FormatValidatorInt64 will return html formatted text for a validator (for an int64 validator-id)
func FormatValidatorInt64(validator int64) template.HTML {
	return FormatValidator(uint64(validator))
}

// FormatSlashedValidatorInt64 will return html formatted text for a slashed validator
func FormatSlashedValidatorInt64(validator int64) template.HTML {
	return template.HTML(fmt.Sprintf("<i class=\"fas fa-user-slash text-danger\"></i> <a href=\"/validator/%v\">%v</a>", validator, validator))
}

// FormatSlashedValidator will return html formatted text for a slashed validator
func FormatSlashedValidator(validator uint64) template.HTML {
	return template.HTML(fmt.Sprintf("<i class=\"fas fa-user-slash text-danger\"></i> <a href=\"/validator/%v\">%v</a>", validator, validator))
}

// FormatSlashedValidator will return html formatted text for a slashed validator
func FormatSlashedValidatorWithName(validator uint64, name string) template.HTML {
	if name != "" {
		return template.HTML(fmt.Sprintf("<i class=\"fas fa-user-slash text-danger\"></i> <a href=\"/validator/%v\">%v (<span class=\"text-truncate\">"+html.EscapeString(name)+"</span>)</a>", validator, validator))
	} else {
		return FormatSlashedValidator(validator)
	}
}

// FormatSlashedValidatorsInt64 will return html formatted text for slashed validators
func FormatSlashedValidatorsInt64(validators []int64) template.HTML {
	str := ""
	for i, v := range validators {
		if i == len(validators)+1 {
			str += fmt.Sprintf("<i class=\"fas fa-user-slash text-danger\"></i> <a href=\"/validator/%v\">%v</a>", v, v)
		} else {
			str += fmt.Sprintf("<i class=\"fas fa-user-slash text-danger\"></i> <a href=\"/validator/%v\">%v</a>, ", v, v)
		}
	}
	return template.HTML(str)
}

// FormatSlashedValidators will return html formatted text for slashed validators
func FormatSlashedValidators(validators []uint64) template.HTML {
	vals := make([]string, 0, len(validators))
	for _, v := range validators {
		vals = append(vals, fmt.Sprintf("<i class=\"fas fa-user-slash text-danger\"></i> <a href=\"/validator/%v\">%v</a>", v, v))
	}
	return template.HTML(strings.Join(vals, ","))
}

// FormatSlashedValidators will return html formatted text for slashed validators
func FormatSlashedValidatorsWithName(validators []uint64, nameMap map[uint64]string) template.HTML {
	vals := make([]string, 0, len(validators))
	for _, v := range validators {
		name := nameMap[v]
		if name != "" {
			vals = append(vals, string(FormatSlashedValidatorWithName(v, name)))
		} else {
			vals = append(vals, string(FormatSlashedValidator(v)))
		}
	}
	return template.HTML(strings.Join(vals, ","))
}

// FormatYesNo will return yes or no formated as html
func FormatYesNo(yes bool) template.HTML {
	if yes {
		return `<span class="badge bg-success text-white">Yes</span>`
	}
	return `<span class="badge bg-warning text-dark">No</span>`
}

func FormatValidatorName(name string) template.HTML {
	str := strings.Map(fixUtf, template.HTMLEscapeString(name))
	return template.HTML(fmt.Sprintf("<b><abbr title=\"This name has been set by the owner of this validator\">%s</abbr></b>", str))
}

func FormatAttestationInclusionEffectiveness(eff float64) template.HTML {

	tooltipText := "The attestation inclusion effectiveness should be 80% or higher to minimize reward penalties."
	if eff == 0 {
		return ""
	} else if eff >= 100 {
		return template.HTML(fmt.Sprintf("<span class=\"text-success\" data-toggle=\"tooltip\" title=\"%s\"> %.0f%% - Perfect <i class=\"fas fa-grin-stars\"></i>", tooltipText, eff))
	} else if eff > 80 {
		return template.HTML(fmt.Sprintf("<span class=\"text-success\" data-toggle=\"tooltip\" title=\"%s\"> %.0f%% - Good <i class=\"fas fa-smile\"></i></span>", tooltipText, eff))
	} else if eff > 60 {
		return template.HTML(fmt.Sprintf("<span class=\"text-warning\" data-toggle=\"tooltip\" title=\"%s\"> %.0f%% - Fair <i class=\"fas fa-meh\"></i></span>", tooltipText, eff))
	} else {
		return template.HTML(fmt.Sprintf("<span class=\"text-danger\" data-toggle=\"tooltip\" title=\"%s\"> %.0f%% - Bad <i class=\"fas fa-frown\"></i></span>", tooltipText, eff))
	}
}

func FormatPercentageColored(percentage float64, tooltipText string) template.HTML {
	if math.IsInf(percentage, 0) || math.IsNaN(percentage) {
		percentage = 0
	} else {
		percentage = percentage * 100
	}
	if percentage == 100 {
		return template.HTML(fmt.Sprintf("<span class=\"text-success\">%.0f%% <i class=\"fas fa-grin-stars\"></i></span>", percentage))
	} else if percentage >= 90 {
		return template.HTML(fmt.Sprintf("<span class=\"text-success\">%.0f%% <i class=\"fas fa-smile\"></i></span>", percentage))
	} else if percentage >= 80 {
		return template.HTML(fmt.Sprintf("<span class=\"text-warning\">%.0f%% <i class=\"fas fa-smile\"></i></span>", percentage))
	} else if percentage >= 60 {
		return template.HTML(fmt.Sprintf("<span class=\"text-warning\">%.0f%% <i class=\"fas fa-meh\"></i></span>", percentage))
	}
	return template.HTML(fmt.Sprintf("<span class=\"text-danger\">%.0f%% <i class=\"fas fa-frown\"></i></span>", percentage))
}

func DerefString(str *string) string {
	if str != nil {
		return *str
	}
	return ""
}

// TrLang returns translated text based on language tag and text id
func TrLang(lang string, key string) template.HTML {
	I18n := getLocaliser()
	return template.HTML(I18n.Tr(lang, key))
}

func KFormatterEthPrice(currency int) string {
	if currency > 999 {
		ethTruncPrice := fmt.Sprint(float64(int((float64(currency)/float64(1000))*10))/float64(10)) + "k"
		return ethTruncPrice
	}
	return fmt.Sprint(currency)
}<|MERGE_RESOLUTION|>--- conflicted
+++ resolved
@@ -354,14 +354,12 @@
 	if len(s) <= 6 {
 		return template.HTML(fmt.Sprintf("<span aria-graffiti=\"%#x\">%s</span>", graffiti, h))
 	}
-<<<<<<< HEAD
+
 	if len(h) >= 8 {
 		return template.HTML(fmt.Sprintf("<span aria-graffiti=\"%#x\" data-toggle=\"tooltip\" data-placement=\"top\" title=\"%s\" >%s...</span>", graffiti, h, h[:8]))
 	}
 	return template.HTML(fmt.Sprintf("<span aria-graffiti=\"%#x\" data-toggle=\"tooltip\" data-placement=\"top\" title=\"%s\" >%s...</span>", graffiti, h, h[:]))
-=======
-	return template.HTML(fmt.Sprintf("<span aria-graffiti=\"%#x\" data-toggle=\"tooltip\" data-placement=\"top\" title=\"%s\" >%s...</span>", graffiti, h, h[:6]))
->>>>>>> db2e8cf8
+
 }
 
 // FormatGraffitiAsLink will return the graffiti formated as html-link

package types

import (
<<<<<<< HEAD
=======
	"encoding/json"
	"fmt"
>>>>>>> 56965dfd
	"time"

	"github.com/lib/pq"
)

type PageData struct {
	Active             string
	Meta               *Meta
	ShowSyncingMessage bool
	Data               interface{}
}

type Meta struct {
	Title       string
	Description string
	Path        string
	Tlabel1     string
	Tdata1      string
	Tlabel2     string
	Tdata2      string
}

type IndexPageData struct {
	CurrentEpoch              uint64
	CurrentFinalizedEpoch     uint64
	CurrentSlot               uint64
	FinalityDelay             uint64
	ActiveValidators          uint64
	EnteringValidators        uint64
	ExitingValidators         uint64
	StakedEther               string
	AverageBalance            string
	Blocks                    []*IndexPageDataBlocks
	StakedEtherChartData      [][]float64
	ActiveValidatorsChartData [][]float64
}

type IndexPageDataBlocks struct {
	Epoch             uint64
	Slot              uint64
	Ts                time.Time
	Proposer          uint64 `db:"proposer"`
	BlockRoot         []byte `db:"blockroot"`
	ParentRoot        []byte `db:"parentroot"`
	Attestations      uint64 `db:"attestationscount"`
	Deposits          uint64 `db:"depositscount"`
	Exits             uint64 `db:"voluntaryexitscount"`
	Proposerslashings uint64 `db:"proposerslashingscount"`
	Attesterslashings uint64 `db:"attesterslashingscount"`
	Status            uint64 `db:"status"`
}

type IndexPageEpochHistory struct {
	Epoch           uint64 `db:"epoch"`
	ValidatorsCount uint64 `db:"validatorscount"`
	EligibleEther   uint64 `db:"eligibleether"`
	Finalized       bool   `db:"finalized"`
}

type ValidatorsPageData struct {
	ActiveCount  uint64
	PendingCount uint64
	EjectedCount uint64
}

type ValidatorsPageDataValidators struct {
	Epoch                      uint64 `db:"epoch"`
	PublicKey                  []byte `db:"pubkey"`
	ValidatorIndex             uint64 `db:"validatorindex"`
	WithdrawableEpoch          uint64 `db:"withdrawableepoch"`
	CurrentBalance             uint64 `db:"balance"`
	EffectiveBalance           uint64 `db:"effectivebalance"`
	Slashed                    bool   `db:"slashed"`
	ActivationEligibilityEpoch uint64 `db:"activationeligibilityepoch"`
	ActivationEpoch            uint64 `db:"activationepoch"`
	ExitEpoch                  uint64 `db:"exitepoch"`
	Status                     string
}

type ValidatorPageData struct {
	Epoch                      uint64 `db:"epoch"`
	ValidatorIndex             uint64 `db:"validatorindex"`
	PublicKey                  []byte
	WithdrawableEpoch          uint64 `db:"withdrawableepoch"`
	CurrentBalance             uint64 `db:"balance"`
	EffectiveBalance           uint64 `db:"effectivebalance"`
	Slashed                    bool   `db:"slashed"`
	ActivationEligibilityEpoch uint64 `db:"activationeligibilityepoch"`
	ActivationEpoch            uint64 `db:"activationepoch"`
	ExitEpoch                  uint64 `db:"exitepoch"`
	Index                      uint64 `db:"index"`
	WithdrawableTs             time.Time
	ActivationEligibilityTs    time.Time
	ActivationTs               time.Time
	ExitTs                     time.Time
	CurrentBalanceFormatted    string
	EffectiveBalanceFormatted  string
	Status                     string
	ProposedBlocksCount        uint64
	AttestationsCount          uint64
	StatusProposedCount        uint64
	StatusMissedCount          uint64

	BalanceHistoryChartData          [][]float64
	EffectiveBalanceHistoryChartData [][]float64
}

type ValidatorBalanceHistory struct {
	Epoch   uint64 `db:"epoch"`
	Balance uint64 `db:"balance"`
}

type ValidatorAttestation struct {
	Epoch          uint64 `db:"epoch"`
	AttesterSlot   uint64 `db:"attesterslot"`
	CommitteeIndex uint64 `db:"committeeindex"`
	Status         uint64 `db:"status"`
}

type BlocksTreeData struct {
	Slot       uint64 `db:"slot" json:"slot"`
	BlockRoot  []byte `db:"blockroot" json:"blockroot"`
	ParentRoot []byte `db:"parentroot" json:"parentroot"`
}

func (u *BlocksTreeData) MarshalJSON() ([]byte, error) {
	return json.Marshal(&struct {
		Slot       uint64 `json:"slot"`
		BlockRoot  string `json:"blockroot"`
		ParentRoot string `json:"parentroot"`
	}{
		Slot:       u.Slot,
		BlockRoot:  fmt.Sprintf("%x", u.BlockRoot),
		ParentRoot: fmt.Sprintf("%x", u.ParentRoot),
	})
}

type BlockPageData struct {
	Epoch                  uint64 `db:"epoch"`
	Slot                   uint64 `db:"slot"`
	Ts                     time.Time
	NextSlot               uint64
	PreviousSlot           uint64
	Proposer               uint64 `db:"proposer"`
	Status                 uint64 `db:"status"`
	BlockRoot              []byte `db:"blockroot"`
	ParentRoot             []byte `db:"parentroot"`
	StateRoot              []byte `db:"stateroot"`
	Signature              []byte `db:"signature"`
	RandaoReveal           []byte `db:"randaoreveal"`
	Graffiti               []byte `db:"graffiti"`
	Eth1Data_DepositRoot   []byte `db:"eth1data_depositroot"`
	Eth1Data_DepositCount  uint64 `db:"eth1data_depositcount"`
	Eth1Data_BlockHash     []byte `db:"eth1data_blockhash"`
	ProposerSlashingsCount uint64 `db:"proposerslashingscount"`
	AttesterSlashingsCount uint64 `db:"attesterslashingscount"`
	AttestationsCount      uint64 `db:"attestationscount"`
	DepositsCount          uint64 `db:"depositscount"`
	VoluntaryExitscount    uint64 `db:"voluntaryexitscount"`
	SlashingsCount         uint64

	Attestations []*BlockPageAttestation // Attestations included in this block
	Deposits     []*BlockPageDeposit
	Votes        []*BlockPageAttestation // Attestations that voted for that block
}

type BlockPageMinMaxSlot struct {
	MinSlot uint64
	MaxSlot uint64
}

type BlockPageAttestation struct {
	BlockSlot       uint64        `db:"block_slot"`
	BlockIndex      uint64        `db:"block_index"`
	AggregationBits []byte        `db:"aggregationbits"`
	Validators      pq.Int64Array `db:"validators"`
	Signature       []byte        `db:"signature"`
	Slot            uint64        `db:"slot"`
	CommitteeIndex  uint64        `db:"committeeindex"`
	BeaconBlockRoot []byte        `db:"beaconblockroot"`
	SourceEpoch     uint64        `db:"source_epoch"`
	SourceRoot      []byte        `db:"source_root"`
	TargetEpoch     uint64        `db:"target_epoch"`
	TargetRoot      []byte        `db:"target_root"`
}

type BlockPageDeposit struct {
	PublicKey             []byte `db:"publickey"`
	WithdrawalCredentials []byte `db:"withdrawalcredentials"`
	Amount                uint64 `db:"amount"`
	AmountFormatted       string
	Signature             []byte `db:"signature"`
}

type DataTableResponse struct {
	Draw            uint64     `json:"draw"`
	RecordsTotal    uint64     `json:"recordsTotal"`
	RecordsFiltered uint64     `json:"recordsFiltered"`
	Data            [][]string `json:"data"`
}

type EpochsPageData struct {
	Epoch                   uint64  `db:"epoch"`
	BlocksCount             uint64  `db:"blockscount"`
	ProposerSlashingsCount  uint64  `db:"proposerslashingscount"`
	AttesterSlashingsCount  uint64  `db:"attesterslashingscount"`
	AttestationsCount       uint64  `db:"attestationscount"`
	DepositsCount           uint64  `db:"depositscount"`
	VoluntaryExitsCount     uint64  `db:"voluntaryexitscount"`
	ValidatorsCount         uint64  `db:"validatorscount"`
	AverageValidatorBalance uint64  `db:"averagevalidatorbalance"`
	Finalized               bool    `db:"finalized"`
	EligibleEther           uint64  `db:"eligibleether"`
	GlobalParticipationRate float64 `db:"globalparticipationrate"`
	VotedEther              uint64  `db:"votedether"`
}

type SearchAheadBlocksResult []struct {
	Slot string `db:"slot" json:"slot,omitempty"`
	Root string `db:"blockroot" json:"blockroot,omitempty"`
}

type SearchAheadValidatorsResult []struct {
	Index  string `db:"index" json:"index,omitempty"`
	Pubkey string `db:"pubkey" json:"pubkey,omitempty"`
}<|MERGE_RESOLUTION|>--- conflicted
+++ resolved
@@ -1,11 +1,8 @@
 package types
 
 import (
-<<<<<<< HEAD
-=======
 	"encoding/json"
 	"fmt"
->>>>>>> 56965dfd
 	"time"
 
 	"github.com/lib/pq"

--- conflicted
+++ resolved
@@ -1,8 +1,9 @@
 package types
 
 import (
+	"time"
+
 	"github.com/lib/pq"
-	"time"
 )
 
 type PageData struct {
@@ -99,12 +100,9 @@
 	EffectiveBalanceFormatted  string
 	Status                     string
 	ProposedBlocksCount        uint64
-<<<<<<< HEAD
 	AttestationsCount          uint64
-=======
 	StatusProposedCount        uint64
 	StatusMissedCount          uint64
->>>>>>> db5d41d9
 
 	BalanceHistoryChartData          [][]float64
 	EffectiveBalanceHistoryChartData [][]float64

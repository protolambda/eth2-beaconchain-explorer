package db

import (
<<<<<<< HEAD
	"errors"
	"eth2-exporter/types"
	"time"

=======
>>>>>>> 8625c20a
	"github.com/jmoiron/sqlx"
)

// FrontendDB is a pointer to the auth-database
var FrontendDB *sqlx.DB

func MustInitFrontendDB(username, password, host, port, name, sessionSecret string) {
	FrontendDB = mustInitDB(username, password, host, port, name)
}

func GetUserEmailById(id int64) (string, error) {
	var mail string = ""
	err := FrontendDB.Get(&mail, `
	SELECT 
		email
	FROM 
		users
	WHERE id = $1`, id)
	return mail, err
}

func DeleteUserByEmail(email string) error {
	_, err := FrontendDB.Exec(`
	DELETE 
	FROM 
		users
	WHERE email = $1`, email)
	return err
}

func DeleteUserById(id int64) error {
	_, err := FrontendDB.Exec(`
	DELETE 
	FROM 
		users
	WHERE id = $1`, id)
	return err
}

func UpdatePassword(userId int64, hash []byte) error {
	_, err := FrontendDB.Exec("UPDATE users SET password = $1 WHERE id = $2", hash, userId)
<<<<<<< HEAD
	if err != nil {
		logger.Errorf("error updating password for user: %v", err)
		return errors.New(GenericUpdatePasswordError)
	}
	return nil
}

func UpdateEmail(userId int64, email string) error {
	var GenericUpdateEmailError string = "Error: Something went wrong updating your email 😕. If this error persists please contact <a href=\"https://support.bitfly.at/support/home\">support</a>"

	tx, err := FrontendDB.Beginx()
	if err != nil {
		logger.Errorf("error creating db-tx for registering user: %v", err)
		return errors.New(GenericUpdateEmailError)
	}
	defer tx.Rollback()
	var existingEmails struct {
		emailCount int
		userEmail  string
	}
	err = tx.Get(&existingEmails, "SELECT COUNT(*), email FROM users WHERE email = $1", email)

	if existingEmails.userEmail == email {
		return nil
	} else if existingEmails.emailCount > 0 {
		return errors.New("Error: Email already exists please choose a unique email")
	}

	_, err = tx.Exec(`UPDATE users SET email = $1 WHERE id = $2`, email, userId)
	if err != nil {
		logger.Errorf("error: updating email for user: %v", err)
		return errors.New(GenericUpdateEmailError)
	}
	_, err = tx.Exec(`UPDATE users SET email_confirmed = false WHERE id = $2`, email, userId)
	if err != nil {
		logger.Errorf("error: updating email for user: %v", err)
		return errors.New(GenericUpdateEmailError)
	}
	return nil
}

func UpdateSubscriptionTime(subscriptionID uint64, t time.Time) error {
	_, err := FrontendDB.Exec("UPDATE notifications_subscriptions SET last_notification_ts = TO_TIMESTAMP($1) WHERE id = $2", t.Unix(), subscriptionID)
	return err
}

func AddSubscription(userID int64, eventName string, validatorIndex *uint64) error {
	var err error
	if validatorIndex == nil {
		_, err = FrontendDB.Exec("INSERT INTO notifications_subscriptions (user_id, event_name) VALUES ($1, $2)", userID, eventName)
		if err != nil {
			return err
		}
		return nil
	}
	_, err = FrontendDB.Exec("INSERT INTO notifications_subscriptions (user_id, event_name, validatorindex) VALUES ($1, $2, $3)", userID, eventName, *validatorIndex)
	if err != nil {
		return err
	}
	return nil
}

func GetSubscriptions(eventName types.EventName) ([]*types.Subscription, error) {
	subs := []*types.Subscription{}
	err := FrontendDB.Select(&subs, "SELECT * FROM notifications_subscriptions WHERE event_name = $1", eventName)
	return subs, err
=======
	return err
>>>>>>> 8625c20a
}<|MERGE_RESOLUTION|>--- conflicted
+++ resolved
@@ -1,13 +1,9 @@
 package db
 
 import (
-<<<<<<< HEAD
-	"errors"
 	"eth2-exporter/types"
 	"time"
 
-=======
->>>>>>> 8625c20a
 	"github.com/jmoiron/sqlx"
 )
 
@@ -49,46 +45,7 @@
 
 func UpdatePassword(userId int64, hash []byte) error {
 	_, err := FrontendDB.Exec("UPDATE users SET password = $1 WHERE id = $2", hash, userId)
-<<<<<<< HEAD
-	if err != nil {
-		logger.Errorf("error updating password for user: %v", err)
-		return errors.New(GenericUpdatePasswordError)
-	}
-	return nil
-}
-
-func UpdateEmail(userId int64, email string) error {
-	var GenericUpdateEmailError string = "Error: Something went wrong updating your email 😕. If this error persists please contact <a href=\"https://support.bitfly.at/support/home\">support</a>"
-
-	tx, err := FrontendDB.Beginx()
-	if err != nil {
-		logger.Errorf("error creating db-tx for registering user: %v", err)
-		return errors.New(GenericUpdateEmailError)
-	}
-	defer tx.Rollback()
-	var existingEmails struct {
-		emailCount int
-		userEmail  string
-	}
-	err = tx.Get(&existingEmails, "SELECT COUNT(*), email FROM users WHERE email = $1", email)
-
-	if existingEmails.userEmail == email {
-		return nil
-	} else if existingEmails.emailCount > 0 {
-		return errors.New("Error: Email already exists please choose a unique email")
-	}
-
-	_, err = tx.Exec(`UPDATE users SET email = $1 WHERE id = $2`, email, userId)
-	if err != nil {
-		logger.Errorf("error: updating email for user: %v", err)
-		return errors.New(GenericUpdateEmailError)
-	}
-	_, err = tx.Exec(`UPDATE users SET email_confirmed = false WHERE id = $2`, email, userId)
-	if err != nil {
-		logger.Errorf("error: updating email for user: %v", err)
-		return errors.New(GenericUpdateEmailError)
-	}
-	return nil
+	return err
 }
 
 func UpdateSubscriptionTime(subscriptionID uint64, t time.Time) error {
@@ -100,23 +57,14 @@
 	var err error
 	if validatorIndex == nil {
 		_, err = FrontendDB.Exec("INSERT INTO notifications_subscriptions (user_id, event_name) VALUES ($1, $2)", userID, eventName)
-		if err != nil {
-			return err
-		}
-		return nil
+		return err
 	}
 	_, err = FrontendDB.Exec("INSERT INTO notifications_subscriptions (user_id, event_name, validatorindex) VALUES ($1, $2, $3)", userID, eventName, *validatorIndex)
-	if err != nil {
-		return err
-	}
-	return nil
+	return err
 }
 
 func GetSubscriptions(eventName types.EventName) ([]*types.Subscription, error) {
 	subs := []*types.Subscription{}
 	err := FrontendDB.Select(&subs, "SELECT * FROM notifications_subscriptions WHERE event_name = $1", eventName)
 	return subs, err
-=======
-	return err
->>>>>>> 8625c20a
 }
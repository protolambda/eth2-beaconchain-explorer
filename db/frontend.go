package db

import (
<<<<<<< HEAD
	"database/sql"
=======
	"encoding/hex"
>>>>>>> 74fa94a2
	"eth2-exporter/types"
	"fmt"
	"strings"
	"time"

	"github.com/jmoiron/sqlx"
	"github.com/lib/pq"
)

// FrontendDB is a pointer to the auth-database
var FrontendDB *sqlx.DB

func MustInitFrontendDB(username, password, host, port, name, sessionSecret string) {
	FrontendDB = mustInitDB(username, password, host, port, name)
}

// GetUserEmailById returns the email of a user.
func GetUserEmailById(id uint64) (string, error) {
	var mail string = ""
	err := FrontendDB.Get(&mail, "SELECT email FROM users WHERE id = $1", id)
	return mail, err
}

// DeleteUserByEmail deletes a user.
func DeleteUserByEmail(email string) error {
	_, err := FrontendDB.Exec("DELETE FROM users WHERE email = $1", email)
	return err
}

// DeleteUserById deletes a user.
func DeleteUserById(id uint64) error {
	_, err := FrontendDB.Exec("DELETE FROM users WHERE id = $1", id)
	return err
}

// UpdatePassword updates the password of a user.
func UpdatePassword(userId uint64, hash []byte) error {
	_, err := FrontendDB.Exec("UPDATE users SET password = $1 WHERE id = $2", hash, userId)
	return err
}

// AddSubscription adds a new subscription to the database.
func AddSubscription(userID uint64, eventName types.EventName, eventFilter string) error {
	now := time.Now().Unix()
	_, err := FrontendDB.Exec("INSERT INTO users_subscriptions (user_id, event_name, event_filter, created_ts) VALUES ($1, $2, $3, TO_TIMESTAMP($4))", userID, eventName, eventFilter, now)
	return err
}

// DeleteSubscription removes a subscription from the database.
func DeleteSubscription(userID uint64, eventName types.EventName, eventFilter string) error {
	_, err := FrontendDB.Exec("DELETE FROM users_subscriptions WHERE user_id = $1 and event_name = $2 and event_filter = $3", userID, eventName, eventFilter)
	return err
}

func AddToWatchlist(userId uint64, validator_publickey string) error {
	key, err := hex.DecodeString(validator_publickey)
	if err != nil {
		return err
	}
	_, err = FrontendDB.Exec("INSERT INTO users_validators_tags (user_id, validator_publickey, tag) VALUES ($1, $2, $3)", userId, key, string(types.ValidatorTagsWatchlist))
	return err
}

func RemoveFromWatchlist(userId uint64, validator_publickey string) error {
	key, err := hex.DecodeString(validator_publickey)
	if err != nil {
		return err
	}
	_, err = FrontendDB.Exec("DELETE FROM users_validators_tags WHERE user_id = $1 and validator_publickey = $2 and tag = $3", userId, key, types.ValidatorTagsWatchlist)
	return err
}

type WatchlistFilter struct {
	Tag        types.Tag
	UserId     uint64
	Validators *pq.ByteaArray
}

func GetTaggedValidators(filter WatchlistFilter) ([]*types.TaggedValidators, error) {
	list := []*types.TaggedValidators{}
	args := make([]interface{}, 0)

	// var userId uint64
	// SELECT users_validators_tags.user_id, users_validators_tags.validator_publickey, event_name
	// FROM users_validators_tags inner join users_subscriptions
	// ON users_validators_tags.user_id = users_subscriptions.user_id and ENCODE(users_validators_tags.validator_publickey::bytea, 'hex') = users_subscriptions.event_filter;

	args = append(args, filter.Tag)
	args = append(args, filter.UserId)
	qry := `
		SELECT user_id, balance, pubkey
		FROM users_validators_tags 
		INNER JOIN validators 
		ON users_validators_tags.validator_publickey = validators.pubkey
		
		WHERE tag = $1 AND user_id = $2`
	// select * from users_validators_tags inner join validators on users_validators_tags.validator_publickey = validators.pubkey

	// , ARRAY_AGG(
	// 	SELECT event_name FROM users_subscriptions
	// 	WHERE user_id = $2 and ENCODE(users_validators_tags.validator_publickey::bytea, 'hex') = users_subscriptions.event_filter
	// ) as events

	if filter.Validators != nil {
		args = append(args, *filter.Validators)
		qry += " AND "
		qry += fmt.Sprintf("validator_publickey = ANY($%d)", len(args))
	}

	err := FrontendDB.Select(&list, qry, args...)
	return list, err
}

// GetSubscriptionsFilter can be passed to GetSubscriptions() to filter subscriptions.
type GetSubscriptionsFilter struct {
	EventNames    *[]types.EventName
	UserIDs       *[]uint64
	EventFilters  *[]string
	Search        string
	Limit         uint64
	Offset        uint64
	JoinValidator bool
}

// GetSubscriptions returns the subscriptions filtered by the provided filter.
func GetSubscriptions(filter GetSubscriptionsFilter) ([]*types.Subscription, error) {
	subs := []*types.Subscription{}
	qry := "SELECT * FROM users_subscriptions"
<<<<<<< HEAD
=======

	if filter.JoinValidator {
		qry = "SELECT id, user_id, event_name, event_filter, last_sent_ts, created_ts, validators.balance as balance FROM users_subscriptions INNER JOIN validators ON users_subscriptions.event_filter = ENCODE(validators.pubkey::bytea, 'hex')"
	}

>>>>>>> 74fa94a2
	if filter.EventNames == nil && filter.UserIDs == nil && filter.EventFilters == nil {
		err := FrontendDB.Select(&subs, qry)
		return subs, err
	}

	filters := []string{}
	args := []interface{}{}

	if filter.EventNames != nil {
		args = append(args, pq.Array(*filter.EventNames))
		filters = append(filters, fmt.Sprintf("event_name = ANY($%d)", len(args)))
	}

	if filter.UserIDs != nil {
		args = append(args, pq.Array(*filter.UserIDs))
		filters = append(filters, fmt.Sprintf("user_id = ANY($%d)", len(args)))
	}

	if filter.EventFilters != nil {
		args = append(args, pq.Array(*filter.EventFilters))
		filters = append(filters, fmt.Sprintf("event_filter = ANY($%d)", len(args)))
	}
	qry += " WHERE " + strings.Join(filters, " AND ")

	if filter.Search != "" {
		args = append(args, filter.Search+"%")
		qry += fmt.Sprintf(" AND event_filter LIKE LOWER($%d)", len(args))
	}

	if filter.Limit > 0 {
		args = append(args, filter.Limit)
		qry += fmt.Sprintf(" LIMIT $%d", len(args))
	}

	args = append(args, filter.Offset)
	qry += fmt.Sprintf(" OFFSET $%d", len(args))
	err := FrontendDB.Select(&subs, qry, args...)
	return subs, err
}

// UpdateSubscriptionsLastSent upates `last_sent_ts` column of the `users_subscriptions` table.
func UpdateSubscriptionsLastSent(subscriptionIDs []uint64, sent time.Time) error {
	_, err := FrontendDB.Exec("UPDATE users_subscriptions SET last_sent_ts = TO_TIMESTAMP($1) WHERE id = ANY($2)", sent.Unix(), pq.Array(subscriptionIDs))
	return err
}

// CountSentMail increases the count of sent mails in the table `mails_sent` for this day.
func CountSentMail(email string) error {
	day := time.Now().Truncate(time.Hour * 24).Unix()
	_, err := FrontendDB.Exec(`
		INSERT INTO mails_sent (email, ts, cnt) VALUES ($1, TO_TIMESTAMP($2), 1)
		ON CONFLICT (email, ts) DO UPDATE SET cnt = mails_sent.cnt+1`, email, day)
	return err
}

// GetMailsSentCount returns the number of sent mails for the day of the passed time.
func GetMailsSentCount(email string, t time.Time) (int, error) {
	day := t.Truncate(time.Hour * 24).Unix()
	count := 0
	err := FrontendDB.Get(&count, "SELECT cnt FROM mails_sent WHERE email = $1 AND ts = TO_TIMESTAMP($2)", email, day)
	if err == sql.ErrNoRows {
		return 0, nil
	}
	return count, err
}<|MERGE_RESOLUTION|>--- conflicted
+++ resolved
@@ -1,11 +1,8 @@
 package db
 
 import (
-<<<<<<< HEAD
 	"database/sql"
-=======
 	"encoding/hex"
->>>>>>> 74fa94a2
 	"eth2-exporter/types"
 	"fmt"
 	"strings"
@@ -134,14 +131,11 @@
 func GetSubscriptions(filter GetSubscriptionsFilter) ([]*types.Subscription, error) {
 	subs := []*types.Subscription{}
 	qry := "SELECT * FROM users_subscriptions"
-<<<<<<< HEAD
-=======
 
 	if filter.JoinValidator {
 		qry = "SELECT id, user_id, event_name, event_filter, last_sent_ts, created_ts, validators.balance as balance FROM users_subscriptions INNER JOIN validators ON users_subscriptions.event_filter = ENCODE(validators.pubkey::bytea, 'hex')"
 	}
 
->>>>>>> 74fa94a2
 	if filter.EventNames == nil && filter.UserIDs == nil && filter.EventFilters == nil {
 		err := FrontendDB.Select(&subs, qry)
 		return subs, err

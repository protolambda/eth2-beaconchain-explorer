--- conflicted
+++ resolved
@@ -289,20 +289,10 @@
 		return fmt.Errorf("error executing save epoch statement: %v", err)
 	}
 
-<<<<<<< HEAD
 	err = saveGraffitiwall(data.Blocks, tx)
 	if err != nil {
 		return fmt.Errorf("error saving graffitiwall: %v", err)
 	}
-
-=======
-	if data.EpochParticipationStats.Finalized { // On finalized epochs update the graffitiwall
-		err = saveGraffitiwall(data.Blocks, tx)
-		if err != nil {
-			return fmt.Errorf("error saving graffitiwall: %v", err)
-		}
-	}
->>>>>>> ef7da257
 	err = tx.Commit()
 	if err != nil {
 		return fmt.Errorf("error committing db transaction: %v", err)

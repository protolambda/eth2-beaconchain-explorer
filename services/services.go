package services

import (
	"database/sql"
	"eth2-exporter/db"
	"eth2-exporter/price"
	"eth2-exporter/types"
	"eth2-exporter/utils"
	"fmt"
	"html/template"
	"sync"
	"sync/atomic"
	"time"

	"github.com/sirupsen/logrus"
)

var latestEpoch uint64
var latestFinalizedEpoch uint64
var latestSlot uint64
var latestProposedSlot uint64
var indexPageData atomic.Value
var chartsPageData atomic.Value
var ready = sync.WaitGroup{}

var latestStats atomic.Value

var eth1BlockDepositReached atomic.Value
var depositThresholdReached atomic.Value

var logger = logrus.New().WithField("module", "services")

// Init will initialize the services
func Init() {
	ready.Add(4)
	go epochUpdater()
	go slotUpdater()
	go latestProposedSlotUpdater()
	if utils.Config.Frontend.OnlyAPI {
		ready.Done()
	} else {
		go indexPageDataUpdater()
	}
	ready.Wait()

	if utils.Config.Frontend.OnlyAPI {
		return
	}

	if !utils.Config.Frontend.DisableCharts {
		go chartsPageDataUpdater()
	}
	go statsUpdater()

	if utils.Config.Frontend.Notifications.Enabled {
		logger.Infof("starting notifications-sender")
		go notificationsSender()
	}
}

func epochUpdater() {
	firstRun := true

	for true {
		var latestFinalized uint64
		err := db.DB.Get(&latestFinalized, "SELECT COALESCE(MAX(epoch), 0) FROM epochs where finalized is true")
		if err != nil {
			logger.Errorf("error retrieving latest finalized epoch from the database: %v", err)
		} else {
			atomic.StoreUint64(&latestFinalizedEpoch, latestFinalized)
		}

		var epoch uint64
		err = db.DB.Get(&epoch, "SELECT COALESCE(MAX(epoch), 0) FROM epochs")
		if err != nil {
			logger.Errorf("error retrieving latest epoch from the database: %v", err)
		} else {
			atomic.StoreUint64(&latestEpoch, epoch)
			if firstRun {
				ready.Done()
				firstRun = false
			}
		}
		time.Sleep(time.Second)
	}
}

func slotUpdater() {
	firstRun := true

	for true {
		var slot uint64
		err := db.DB.Get(&slot, "SELECT COALESCE(MAX(slot), 0) FROM blocks where slot < $1", utils.TimeToSlot(uint64(time.Now().Add(time.Second*10).Unix())))

		if err != nil {
			logger.Errorf("error retrieving latest slot from the database: %v", err)
		} else {
			atomic.StoreUint64(&latestSlot, slot)
			if firstRun {
				ready.Done()
				firstRun = false
			}
		}
		time.Sleep(time.Second)
	}
}

func latestProposedSlotUpdater() {
	firstRun := true

	for true {
		var slot uint64
		err := db.DB.Get(&slot, "SELECT COALESCE(MAX(slot), 0) FROM blocks WHERE status = '1'")

		if err != nil {
			logger.Errorf("error retrieving latest proposed slot from the database: %v", err)
		} else {
			atomic.StoreUint64(&latestProposedSlot, slot)
			if firstRun {
				ready.Done()
				firstRun = false
			}
		}
		time.Sleep(time.Second)
	}
}

func indexPageDataUpdater() {
	firstRun := true

	for true {
		data, err := getIndexPageData()
		if err != nil {
			logger.Errorf("error retrieving index page data: %v", err)
			time.Sleep(time.Second * 10)
			continue
		}
		indexPageData.Store(data)
		if firstRun {
			ready.Done()
			firstRun = false
		}
		time.Sleep(time.Second * 10)
	}
}

func getIndexPageData() (*types.IndexPageData, error) {
	currency := "ETH"

	data := &types.IndexPageData{}
	data.Mainnet = utils.Config.Chain.Mainnet

	data.NetworkName = utils.Config.Chain.Network
	data.DepositContract = utils.Config.Indexer.Eth1DepositContractAddress

	var epoch uint64
	err := db.DB.Get(&epoch, "SELECT COALESCE(MAX(epoch), 0) FROM epochs")
	if err != nil {
		return nil, fmt.Errorf("error retrieving latest epoch from the database: %v", err)
	}
	data.CurrentEpoch = epoch

	cutoffSlot := utils.TimeToSlot(uint64(time.Now().Add(time.Second * 10).Unix()))

	// If we are before the genesis block show the first 20 slots by default
	startSlotTime := utils.SlotToTime(0)
	genesisTransition := utils.SlotToTime(160)
	now := time.Now()

	// run deposit query until the Genesis period is over
	if now.Before(genesisTransition) || startSlotTime == time.Unix(0, 0) {
		if cutoffSlot < 15 {
			cutoffSlot = 15
		}
		type Deposit struct {
			Total   uint64    `db:"total"`
			BlockTs time.Time `db:"block_ts"`
		}

		deposit := Deposit{}

		err = db.DB.Get(&deposit, `
			SELECT COUNT(*) as total, COALESCE(MAX(block_ts),NOW()) AS block_ts
			FROM (
				SELECT publickey, SUM(amount) AS amount, MAX(block_ts) as block_ts
				FROM eth1_deposits
				WHERE valid_signature = true
				GROUP BY publickey
				HAVING SUM(amount) >= 32e9
			) a`)
		if err != nil {
			return nil, fmt.Errorf("error retrieving eth1 deposits: %v", err)
		}

		threshold, err := db.GetDepositThresholdTime()
		if err != nil {
			logger.WithError(err).Error("error could not calcualte threshold time")
		}
		if threshold == nil {
			threshold = &deposit.BlockTs
		}

		data.DepositThreshold = float64(utils.Config.Chain.MinGenesisActiveValidatorCount) * 32
		data.DepositedTotal = float64(deposit.Total) * 32
		data.ValidatorsRemaining = (data.DepositThreshold - data.DepositedTotal) / 32
		genesisDelay := time.Duration(int64(utils.Config.Chain.GenesisDelay) * 1000 * 1000 * 1000) // convert seconds to nanoseconds

		minGenesisTime := time.Unix(int64(utils.Config.Chain.GenesisTimestamp), 0)

		data.MinGenesisTime = minGenesisTime.Unix()
		data.NetworkStartTs = minGenesisTime.Add(genesisDelay).Unix()

		if minGenesisTime.Before(time.Now()) {
			minGenesisTime = time.Now()
		}

		// enough deposits
		if data.DepositedTotal > data.DepositThreshold {
			if depositThresholdReached.Load() == nil {
				eth1BlockDepositReached.Store(*threshold)
				depositThresholdReached.Store(true)
			}
			eth1Block := eth1BlockDepositReached.Load().(time.Time)

			if !(startSlotTime == time.Unix(0, 0)) && eth1Block.Add(genesisDelay).After(minGenesisTime) {
				// Network starts after min genesis time
				data.NetworkStartTs = eth1Block.Add(genesisDelay).Unix()
			} else {
				data.NetworkStartTs = minGenesisTime.Unix()
			}
		}

		latestChartsPageData := LatestChartsPageData()
		if latestChartsPageData != nil {
			for _, c := range *latestChartsPageData {
				if c.Path == "deposits" {
					data.DepositChart = c
				} else if c.Path == "deposits_distribution" {
					data.DepositDistribution = c
				}
			}
		}
	}
	if data.DepositChart != nil && data.DepositChart.Data != nil && data.DepositChart.Data.Series != nil {
		series := data.DepositChart.Data.Series
		if len(series) > 2 {
			points := series[1].Data.([][]float64)
			periodDays := float64(len(points))
			avgDepositPerDay := data.DepositedTotal / periodDays
			daysUntilThreshold := (data.DepositThreshold - data.DepositedTotal) / avgDepositPerDay
			estimatedTimeToThreshold := time.Now().Add(time.Hour * 24 * time.Duration(daysUntilThreshold))
			if estimatedTimeToThreshold.After(time.Unix(data.NetworkStartTs, 0)) {
				data.NetworkStartTs = estimatedTimeToThreshold.Add(time.Duration(int64(utils.Config.Chain.GenesisDelay) * 1000 * 1000 * 1000)).Unix()
			}
		}
	}

	// has genesis occured
	if now.After(startSlotTime) {
		data.Genesis = true
	} else {
		data.Genesis = false
	}
	// show the transition view one hour before the first slot and until epoch 30 is reached
	if now.Add(time.Hour*24).After(startSlotTime) && now.Before(genesisTransition) {
		data.GenesisPeriod = true
	} else {
		data.GenesisPeriod = false
	}

	if startSlotTime == time.Unix(0, 0) {
		data.Genesis = false
	}

	var epochs []*types.IndexPageDataEpochs
	err = db.DB.Select(&epochs, `SELECT epoch, finalized , eligibleether, globalparticipationrate, votedether FROM epochs ORDER BY epochs DESC LIMIT 15`)
	if err != nil {
		return nil, fmt.Errorf("error retrieving index epoch data: %v", err)
	}

	for _, epoch := range epochs {
		epoch.Ts = utils.EpochToTime(epoch.Epoch)
		epoch.FinalizedFormatted = utils.FormatYesNo(epoch.Finalized)
		epoch.VotedEtherFormatted = utils.FormatBalance(epoch.VotedEther, currency)
		epoch.EligibleEtherFormatted = utils.FormatBalanceShort(epoch.EligibleEther, currency)
		epoch.GlobalParticipationRateFormatted = utils.FormatGlobalParticipationRate(epoch.VotedEther, epoch.GlobalParticipationRate, currency)
	}
	data.Epochs = epochs

	var scheduledCount uint8
	err = db.DB.Get(&scheduledCount, `
		select count(*) from blocks where status = '0' and epoch = (select max(epoch) from blocks limit 1);
	`)
	if err != nil {
		return nil, fmt.Errorf("error retrieving scheduledCount from blocks: %v", err)
	}
	data.ScheduledCount = scheduledCount

	var blocks []*types.IndexPageDataBlocks
	err = db.DB.Select(&blocks, `
		SELECT
			blocks.epoch,
			blocks.slot,
			blocks.proposer,
			blocks.blockroot,
			blocks.parentroot,
			blocks.attestationscount,
			blocks.depositscount,
			blocks.voluntaryexitscount,
			blocks.proposerslashingscount,
			blocks.attesterslashingscount,
			blocks.status,
			COALESCE(validator_names.name, '') AS name
		FROM blocks 
		LEFT JOIN validators ON blocks.proposer = validators.validatorindex
		LEFT JOIN validator_names ON validators.pubkey = validator_names.publickey
		WHERE blocks.slot < $1
		ORDER BY blocks.slot DESC LIMIT 15`, cutoffSlot)
	if err != nil {
		return nil, fmt.Errorf("error retrieving index block data: %v", err)
	}
	data.Blocks = blocks

	for _, block := range data.Blocks {
		block.StatusFormatted = utils.FormatBlockStatus(block.Status)
		block.ProposerFormatted = utils.FormatValidatorWithName(block.Proposer, block.ProposerName)
		block.BlockRootFormatted = fmt.Sprintf("%x", block.BlockRoot)
	}

	if data.GenesisPeriod {
		for _, blk := range blocks {
			if blk.Status != 0 {
				data.CurrentSlot = blk.Slot
			}
		}
	} else if len(blocks) > 0 {
		data.CurrentSlot = blocks[0].Slot
	}

	for _, block := range data.Blocks {
		block.Ts = utils.SlotToTime(block.Slot)
	}

	queueCount := struct {
		EnteringValidators uint64 `db:"entering_validators_count"`
		ExitingValidators  uint64 `db:"exiting_validators_count"`
	}{}

	err = db.DB.Get(&queueCount, "SELECT entering_validators_count, exiting_validators_count FROM queue ORDER BY ts DESC LIMIT 1")
	if err != nil && err != sql.ErrNoRows {
		return nil, fmt.Errorf("error retrieving validator queue count: %v", err)
	}

	data.EnteringValidators = queueCount.EnteringValidators
	data.ExitingValidators = queueCount.ExitingValidators

	var averageBalance float64
	err = db.DB.Get(&averageBalance, "SELECT COALESCE(AVG(balance), 0) FROM validator_balances WHERE epoch = $1", epoch)
	if err != nil {
		return nil, fmt.Errorf("error retrieving validator balance: %v", err)
	}
	data.AverageBalance = string(utils.FormatBalance(uint64(averageBalance), currency))

	var epochHistory []*types.IndexPageEpochHistory
	err = db.DB.Select(&epochHistory, "SELECT epoch, eligibleether, validatorscount, finalized FROM epochs WHERE epoch < $1 ORDER BY epoch", epoch)
	if err != nil {
		return nil, fmt.Errorf("error retrieving staked ether history: %v", err)
	}

	if len(epochHistory) > 0 {
		for i := len(epochHistory) - 1; i >= 0; i-- {
			if epochHistory[i].Finalized {
				data.CurrentFinalizedEpoch = epochHistory[i].Epoch
				data.FinalityDelay = data.CurrentEpoch - epoch
				break
			}
		}

<<<<<<< HEAD
		data.StakedEther = string(utils.FormatBalance(epochHistory[len(epochHistory)-1].EligibleEther))
		if len(data.StakedEther) < 1 {
			data.StakedEther = string(utils.FormatBalance(0))
		}
=======
		data.StakedEther = string(utils.FormatBalance(epochHistory[len(epochHistory)-1].EligibleEther, currency))
>>>>>>> 78329950
		data.ActiveValidators = epochHistory[len(epochHistory)-1].ValidatorsCount
	}

	data.StakedEtherChartData = make([][]float64, len(epochHistory))
	data.ActiveValidatorsChartData = make([][]float64, len(epochHistory))
	for i, history := range epochHistory {
		data.StakedEtherChartData[i] = []float64{float64(utils.EpochToTime(history.Epoch).Unix() * 1000), float64(history.EligibleEther) / 1000000000}
		data.ActiveValidatorsChartData[i] = []float64{float64(utils.EpochToTime(history.Epoch).Unix() * 1000), float64(history.ValidatorsCount)}
	}

	data.Subtitle = template.HTML(utils.Config.Frontend.SiteSubtitle)

	return data, nil
}

// LatestEpoch will return the latest epoch
func LatestEpoch() uint64 {
	return atomic.LoadUint64(&latestEpoch)
}

// LatestFinalizedEpoch will return the most recent epoch that has been finalized.
func LatestFinalizedEpoch() uint64 {
	return atomic.LoadUint64(&latestFinalizedEpoch)
}

// LatestSlot will return the latest slot
func LatestSlot() uint64 {
	return atomic.LoadUint64(&latestSlot)
}

//FinalizationDelay will return the current Finalization Delay
func FinalizationDelay() uint64 {
	return LatestEpoch() - LatestFinalizedEpoch()
}

// LatestProposedSlot will return the latest proposed slot
func LatestProposedSlot() uint64 {
	return atomic.LoadUint64(&latestProposedSlot)
}

// LatestIndexPageData returns the latest index page data
func LatestIndexPageData() *types.IndexPageData {
	return indexPageData.Load().(*types.IndexPageData)
}

// LatestState returns statistics about the current eth2 state
func LatestState() *types.LatestState {
	data := &types.LatestState{}
	data.CurrentEpoch = LatestEpoch()
	data.CurrentSlot = LatestSlot()
	data.CurrentFinalizedEpoch = LatestFinalizedEpoch()
	data.LastProposedSlot = atomic.LoadUint64(&latestProposedSlot)
	data.FinalityDelay = data.CurrentEpoch - data.CurrentFinalizedEpoch
	data.IsSyncing = IsSyncing()
	data.EthPrice = price.GetEthPrice("USD")
	return data
}

func GetLatestStats() *types.Stats {
	stats := latestStats.Load()
	if stats == nil {
		// create an empty stats object if no stats exist (genesis)
		return &types.Stats{
			TopDepositors: &[]types.StatsTopDepositors{
				{
					Address:      "000",
					DepositCount: 0,
				},
				{
					Address:      "000",
					DepositCount: 0,
				},
			},
			InvalidDepositCount:  new(uint64),
			UniqueValidatorCount: new(uint64),
		}
	} else if stats.(*types.Stats).TopDepositors != nil && len(*stats.(*types.Stats).TopDepositors) == 1 {
		*stats.(*types.Stats).TopDepositors = append(*stats.(*types.Stats).TopDepositors, types.StatsTopDepositors{
			Address:      "000",
			DepositCount: 0,
		})
	}
	return stats.(*types.Stats)
}

// IsSyncing returns true if the chain is still syncing
func IsSyncing() bool {
	return time.Now().Add(time.Minute * -10).After(utils.EpochToTime(LatestEpoch()))
<<<<<<< HEAD
}

func GetEthPrice() int {
	return int(ethPrice.USD)
}

// func GetAvgOptimalInclusionDistances(validatorIndex uint64) [4]template.HTML {
// 	var avgDistance []*types.AvgInclusionDistance
// 	var distances [4]template.HTML
// 	err := db.DB.Select(&avgDistance, `
// 			SELECT
// 				attestation_assignments.inclusionslot,
// 				COALESCE((SELECT MIN(slot) FROM blocks WHERE slot > attestation_assignments.attesterslot AND blocks.status IN ('1', '3')), 0) AS earliestinclusionslot
// 			FROM attestation_assignments
// 			WHERE validatorindex = $1
// 			ORDER BY attesterslot DESC, epoch DESC
// 			LIMIT 100`, validatorIndex)

// 	if err != nil {
// 		logger.Errorf("error retrieving validator attestations data: %v", err)
// 		return distances
// 	}

// 	distances[0] = utils.FormatInclusionDelay(avgDistance[0].InclusionSlot, avgDistance[0].InclusionSlot-avgDistance[0].EarliestInclusionSlot)
// 	for i, item :=range avgDistance{
// 		if i<7{ //blocks
// 			distances[1]+=item.InclusionSlot-item.EarliestInclusionSlot
// 		}
// 		if i<31{ //blocks
// 			distances[3]+=item.InclusionSlot-item.EarliestInclusionSlot
// 		}
// 		distances[4]+=item.InclusionSlot-item.EarliestInclusionSlot
// 	}

// 	return distances
// }
=======
}
>>>>>>> 78329950
<|MERGE_RESOLUTION|>--- conflicted
+++ resolved
@@ -376,14 +376,7 @@
 			}
 		}
 
-<<<<<<< HEAD
-		data.StakedEther = string(utils.FormatBalance(epochHistory[len(epochHistory)-1].EligibleEther))
-		if len(data.StakedEther) < 1 {
-			data.StakedEther = string(utils.FormatBalance(0))
-		}
-=======
 		data.StakedEther = string(utils.FormatBalance(epochHistory[len(epochHistory)-1].EligibleEther, currency))
->>>>>>> 78329950
 		data.ActiveValidators = epochHistory[len(epochHistory)-1].ValidatorsCount
 	}
 
@@ -472,43 +465,4 @@
 // IsSyncing returns true if the chain is still syncing
 func IsSyncing() bool {
 	return time.Now().Add(time.Minute * -10).After(utils.EpochToTime(LatestEpoch()))
-<<<<<<< HEAD
-}
-
-func GetEthPrice() int {
-	return int(ethPrice.USD)
-}
-
-// func GetAvgOptimalInclusionDistances(validatorIndex uint64) [4]template.HTML {
-// 	var avgDistance []*types.AvgInclusionDistance
-// 	var distances [4]template.HTML
-// 	err := db.DB.Select(&avgDistance, `
-// 			SELECT
-// 				attestation_assignments.inclusionslot,
-// 				COALESCE((SELECT MIN(slot) FROM blocks WHERE slot > attestation_assignments.attesterslot AND blocks.status IN ('1', '3')), 0) AS earliestinclusionslot
-// 			FROM attestation_assignments
-// 			WHERE validatorindex = $1
-// 			ORDER BY attesterslot DESC, epoch DESC
-// 			LIMIT 100`, validatorIndex)
-
-// 	if err != nil {
-// 		logger.Errorf("error retrieving validator attestations data: %v", err)
-// 		return distances
-// 	}
-
-// 	distances[0] = utils.FormatInclusionDelay(avgDistance[0].InclusionSlot, avgDistance[0].InclusionSlot-avgDistance[0].EarliestInclusionSlot)
-// 	for i, item :=range avgDistance{
-// 		if i<7{ //blocks
-// 			distances[1]+=item.InclusionSlot-item.EarliestInclusionSlot
-// 		}
-// 		if i<31{ //blocks
-// 			distances[3]+=item.InclusionSlot-item.EarliestInclusionSlot
-// 		}
-// 		distances[4]+=item.InclusionSlot-item.EarliestInclusionSlot
-// 	}
-
-// 	return distances
-// }
-=======
-}
->>>>>>> 78329950
+}